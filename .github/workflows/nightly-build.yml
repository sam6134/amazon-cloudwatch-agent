name: Upload Nightly Binaries
env:
  TERRAFORM_AWS_ASSUME_ROLE: ${{ secrets.TERRAFORM_AWS_ASSUME_ROLE }}
  S3_INTEGRATION_BUCKET: ${{ secrets.S3_INTEGRATION_BUCKET }}

on:
  schedule:
    - cron: '0 0 * * *' # run at midnight
  workflow_dispatch:

jobs:

  build:
    name: Upload Nightly Binaries
    runs-on: ubuntu-latest
    permissions:
      id-token: write
      contents: read
    steps:

      - name: Set up Go 1.x
        uses: actions/setup-go@v4
        with:
<<<<<<< HEAD
          go-version: ~1.19.6
=======
          go-version: ~1.19.2
>>>>>>> 674f21a1

      - name: Configure AWS Credentials
        uses: aws-actions/configure-aws-credentials@v2
        with:
          role-to-assume: ${{ env.TERRAFORM_AWS_ASSUME_ROLE }}
          aws-region: us-east-1


      #Need to install rpm so ubuntu can make rpm by default ubuntu can make deb
      - name: Install rpm
        run: sudo apt install rpm

      - name: Check out code
        uses: actions/checkout@v3
        with:
          fetch-depth: 0
          submodules: 'true'
<<<<<<< HEAD

      - name: Cache build output
        uses: actions/cache@v3
        with:
          path: |
            ~/go/pkg/mod
            ~/.cache/go-build
          key: v1-go-pkg-mod-${{ runner.os }}-${{ hashFiles('**/go.sum') }}

=======
          
>>>>>>> 674f21a1
      - name: Release
        run: make nightly-release

      - name: Upload to S3
<<<<<<< HEAD
        run: aws s3 cp build/bin s3://amazoncloudwatch-agent/nightly-build/latest/ --recursive --acl public-read --source-region us-east-1
=======
        run: aws s3 cp build/bin s3://${S3_INTEGRATION_BUCKET}/nightly-build/latest/ --recursive
>>>>>>> 674f21a1

      # Users should only take the tar of the darwin build according to our readme so deleting this does not matter. More of a sanity step
      - name: Delete Mac Binary As This Should Only Be Built On Mac
        run: |
<<<<<<< HEAD
          aws s3 rm --recursive s3://amazoncloudwatch-agent/nightly-build/latest/darwin_amd64/
          aws s3 rm --recursive s3://amazoncloudwatch-agent/nightly-build/latest/darwin_arm64/
=======
          aws s3 rm --recursive s3://${S3_INTEGRATION_BUCKET}/nightly-build/latest/darwin_amd64/
          aws s3 rm --recursive s3://${S3_INTEGRATION_BUCKET}/nightly-build/latest/darwin_arm64/
>>>>>>> 674f21a1

  mac-build:
    name: Upload Mac Nightly Binaries
    runs-on: macos-11
    permissions:
      id-token: write
      contents: read
    steps:
<<<<<<< HEAD
      - uses: actions/checkout@v3

      - name: Set up Go 1.x
        uses: actions/setup-go@v4
        with:
          go-version: ~1.19.6

      - name: Configure AWS Credentials
        uses: aws-actions/configure-aws-credentials@v2
        with:
          role-to-assume: ${{ secrets.S3_AWS_ASSUME_ROLE }}
          aws-region: us-east-1

      - name: Cache build output
        uses: actions/cache@v3
        with:
          path: |
              ~/Library/Caches/go-build
              ~/go/pkg/mod
          key: v1-go-pkg-mod-${{ runner.os }}-${{ hashFiles('**/go.sum') }}
         

      - name: Check out code
        uses: actions/checkout@v3
=======
      - uses: actions/checkout@v2

      - name: Set up Go 1.x
        uses: actions/setup-go@v2
        with:
          go-version: ~1.19.2

      - name: Configure AWS Credentials
        uses: aws-actions/configure-aws-credentials@v1
        with:
          role-to-assume: ${{ env.TERRAFORM_AWS_ASSUME_ROLE }}
          aws-region: us-east-1


      - name: Check out code
        uses: actions/checkout@v2
>>>>>>> 674f21a1
        with:
          fetch-depth: 0

      - name: Mac nightly release
        run: make nightly-release-mac

      - name: Upload to S3
<<<<<<< HEAD
        run: aws s3 cp build/bin/darwin s3://amazoncloudwatch-agent/nightly-build/latest/darwin/ --recursive --acl public-read --source-region us-east-1
=======
        run: aws s3 cp build/bin/darwin s3://${S3_INTEGRATION_BUCKET}/nightly-build/latest/darwin/ --recursive
>>>>>>> 674f21a1
<|MERGE_RESOLUTION|>--- conflicted
+++ resolved
@@ -21,11 +21,7 @@
       - name: Set up Go 1.x
         uses: actions/setup-go@v4
         with:
-<<<<<<< HEAD
           go-version: ~1.19.6
-=======
-          go-version: ~1.19.2
->>>>>>> 674f21a1
 
       - name: Configure AWS Credentials
         uses: aws-actions/configure-aws-credentials@v2
@@ -43,7 +39,6 @@
         with:
           fetch-depth: 0
           submodules: 'true'
-<<<<<<< HEAD
 
       - name: Cache build output
         uses: actions/cache@v3
@@ -53,29 +48,24 @@
             ~/.cache/go-build
           key: v1-go-pkg-mod-${{ runner.os }}-${{ hashFiles('**/go.sum') }}
 
-=======
-          
->>>>>>> 674f21a1
       - name: Release
         run: make nightly-release
 
       - name: Upload to S3
-<<<<<<< HEAD
-        run: aws s3 cp build/bin s3://amazoncloudwatch-agent/nightly-build/latest/ --recursive --acl public-read --source-region us-east-1
-=======
         run: aws s3 cp build/bin s3://${S3_INTEGRATION_BUCKET}/nightly-build/latest/ --recursive
->>>>>>> 674f21a1
 
       # Users should only take the tar of the darwin build according to our readme so deleting this does not matter. More of a sanity step
       - name: Delete Mac Binary As This Should Only Be Built On Mac
         run: |
-<<<<<<< HEAD
+          aws s3 rm --recursive s3://${S3_INTEGRATION_BUCKET}/nightly-build/latest/darwin_amd64/
+          aws s3 rm --recursive s3://${S3_INTEGRATION_BUCKET}/nightly-build/latest/darwin_arm64/
+
+
+      # Users should only take the tar of the darwin build according to our readme so deleting this does not matter. More of a sanity step
+      - name: Delete Mac Binary As This Should Only Be Built On Mac
+        run: |
           aws s3 rm --recursive s3://amazoncloudwatch-agent/nightly-build/latest/darwin_amd64/
           aws s3 rm --recursive s3://amazoncloudwatch-agent/nightly-build/latest/darwin_arm64/
-=======
-          aws s3 rm --recursive s3://${S3_INTEGRATION_BUCKET}/nightly-build/latest/darwin_amd64/
-          aws s3 rm --recursive s3://${S3_INTEGRATION_BUCKET}/nightly-build/latest/darwin_arm64/
->>>>>>> 674f21a1
 
   mac-build:
     name: Upload Mac Nightly Binaries
@@ -84,7 +74,6 @@
       id-token: write
       contents: read
     steps:
-<<<<<<< HEAD
       - uses: actions/checkout@v3
 
       - name: Set up Go 1.x
@@ -95,7 +84,7 @@
       - name: Configure AWS Credentials
         uses: aws-actions/configure-aws-credentials@v2
         with:
-          role-to-assume: ${{ secrets.S3_AWS_ASSUME_ROLE }}
+          role-to-assume: ${{ env.TERRAFORM_AWS_ASSUME_ROLE }}
           aws-region: us-east-1
 
       - name: Cache build output
@@ -105,28 +94,10 @@
               ~/Library/Caches/go-build
               ~/go/pkg/mod
           key: v1-go-pkg-mod-${{ runner.os }}-${{ hashFiles('**/go.sum') }}
-         
+
 
       - name: Check out code
         uses: actions/checkout@v3
-=======
-      - uses: actions/checkout@v2
-
-      - name: Set up Go 1.x
-        uses: actions/setup-go@v2
-        with:
-          go-version: ~1.19.2
-
-      - name: Configure AWS Credentials
-        uses: aws-actions/configure-aws-credentials@v1
-        with:
-          role-to-assume: ${{ env.TERRAFORM_AWS_ASSUME_ROLE }}
-          aws-region: us-east-1
-
-
-      - name: Check out code
-        uses: actions/checkout@v2
->>>>>>> 674f21a1
         with:
           fetch-depth: 0
 
@@ -134,8 +105,4 @@
         run: make nightly-release-mac
 
       - name: Upload to S3
-<<<<<<< HEAD
-        run: aws s3 cp build/bin/darwin s3://amazoncloudwatch-agent/nightly-build/latest/darwin/ --recursive --acl public-read --source-region us-east-1
-=======
-        run: aws s3 cp build/bin/darwin s3://${S3_INTEGRATION_BUCKET}/nightly-build/latest/darwin/ --recursive
->>>>>>> 674f21a1
+        run: aws s3 cp build/bin/darwin s3://${S3_INTEGRATION_BUCKET}/nightly-build/latest/darwin/ --recursive --acl public-read --source-region us-east-1