--- conflicted
+++ resolved
@@ -118,8 +118,6 @@
       id-token: write
       contents: read
     steps:
-<<<<<<< HEAD
-=======
       - uses: actions/checkout@v3
         with:
           repository: ${{env.CWA_GITHUB_TEST_REPO_NAME}}
@@ -129,7 +127,6 @@
         with:
           go-version: ~1.21.1
 
->>>>>>> f6bc8c02
       - name: Configure AWS Credentials
         uses: aws-actions/configure-aws-credentials@v2
         with:
@@ -137,7 +134,6 @@
           aws-region: us-west-2
       - name: Download RPM
         run: |
-<<<<<<< HEAD
           aws s3 cp s3://${{ secrets.S3_INTEGRATION_BUCKET }}/${{ inputs.PackageBucketKey }}/linux/amd64/amazon-cloudwatch-agent.rpm .
       - name: GetRPMSize
         run: ls -lh
@@ -366,30 +362,6 @@
 #          .\create_msi.ps1 "nosha" ${{ secrets.S3_INTEGRATION_BUCKET }}/${{ inputs.PackageBucketKey }}
 #
 #  #GH actions set up gpg only works on ubuntu as of this commit date
-=======
-          aws s3 cp s3://${{ secrets.S3_INTEGRATION_BUCKET }}/${{ inputs.BucketKey }} . --recursive
-      - name: Unzip
-        if: contains(inputs.BucketKey, 'test') == false || steps.cached_win_zip.outputs.cache-hit == false
-        run: |
-          sudo apt install unzip
-          unzip windows/amd64/amazon-cloudwatch-agent.zip -d windows-agent
-      - name: Create msi dep folder and copy deps
-        if: contains(inputs.BucketKey, 'test') == false || steps.cached_win_zip.outputs.cache-hit == false
-        run: |
-          export version=$(cat CWAGENT_VERSION)
-          echo cw agent version $version
-          mkdir msi_dep
-          cp -r msi/tools/. msi_dep/
-          cp -r windows-agent/amazon-cloudwatch-agent/. msi_dep/
-          go run msi/tools/msiversion/msiversionconverter.go $version msi_dep/amazon-cloudwatch-agent.wxs '<version>'
-          go run msi/tools/msiversion/msiversionconverter.go $version msi_dep/manifest.json __VERSION__
-
-      - name: Zip
-        if: contains(inputs.BucketKey, 'test') == false || steps.cached_win_zip.outputs.cache-hit == false
-        run: |
-          sudo apt install zip
-          zip buildMSI.zip msi_dep/*
-
       - name: Upload zip
         if: contains(inputs.BucketKey, 'test') == false || steps.cached_win_zip.outputs.cache-hit == false
         run: aws s3 cp buildMSI.zip s3://${{ secrets.S3_INTEGRATION_BUCKET }}/${{ inputs.BucketKey }}/buildMSI.zip
@@ -509,7 +481,6 @@
           .\create_msi.ps1 "nosha" ${{ secrets.S3_INTEGRATION_BUCKET }}/${{ inputs.PackageBucketKey }}
 
   #GH actions set up gpg only works on ubuntu as of this commit date
->>>>>>> f6bc8c02
   GPGSignMacAndWindowsPackage:
     name: 'SignMacAndWindowsPackage'
     runs-on: ubuntu-latest
