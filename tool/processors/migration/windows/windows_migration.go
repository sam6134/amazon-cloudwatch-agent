// Copyright Amazon.com, Inc. or its affiliates. All Rights Reserved.
// SPDX-License-Identifier: MIT

package windows

import (
	"encoding/json"
<<<<<<< HEAD

=======
>>>>>>> 674f21a1
	"fmt"
	"os"

	"github.com/aws/private-amazon-cloudwatch-agent-staging/tool/data"
	"github.com/aws/private-amazon-cloudwatch-agent-staging/tool/processors"
	"github.com/aws/private-amazon-cloudwatch-agent-staging/tool/processors/defaultConfig"
	"github.com/aws/private-amazon-cloudwatch-agent-staging/tool/processors/ssm"
	"github.com/aws/private-amazon-cloudwatch-agent-staging/tool/runtime"
	"github.com/aws/private-amazon-cloudwatch-agent-staging/tool/util"
)

var Processor processors.Processor = &processor{}

type processor struct{}

const (
	anyExistingLinuxConfigQuestion      = "Do you have any existing CloudWatch Log Agent configuration file to import for migration?"
	filePathWindowsConfigQuestion       = "What is the file path for the existing Windows CloudWatch log agent configuration file?"
	DefaultFilePathWindowsConfiguration = "C:\\Program Files\\Amazon\\SSM\\Plugins\\awsCloudWatch\\AWS.EC2.Windows.CloudWatch.json"
)

func (p *processor) Process(ctx *runtime.Context, config *data.Config) {
}

func (p *processor) NextProcessor(ctx *runtime.Context, config *data.Config) interface{} {
	if util.No(anyExistingLinuxConfigQuestion) {
		migrateOldAgentConfig()
		return ssm.Processor
	}
	return defaultConfig.Processor
}

func migrateOldAgentConfig() {
	// 1 - parse the old config
	var oldConfig OldSsmCwConfig
	absPath := util.AskWithDefault(filePathWindowsConfigQuestion, DefaultFilePathWindowsConfiguration)
	if file, err := os.ReadFile(absPath); err == nil {
		if err := json.Unmarshal(file, &oldConfig); err != nil {
			fmt.Fprintf(os.Stderr, "Failed to parse the provided configuration file. Error details: %v", err)
			os.Exit(1)
		}
	} else {
		fmt.Fprintf(os.Stderr, "Failed to read the provided configuration file. Error details: %v", err)
		os.Exit(1)
	}

	// 2 - map to the new config
	newConfig := MapOldWindowsConfigToNewConfig(oldConfig)

	// 3 - marshall the new config object to string
	if newConfigJson, err := json.Marshal(newConfig); err == nil {
		util.SaveResultByteArrayToJsonFile(newConfigJson)
	} else {
		fmt.Fprintf(os.Stderr, "Failed to produce the new configuration file. Error details: %v", err)
		os.Exit(1)
	}
}<|MERGE_RESOLUTION|>--- conflicted
+++ resolved
@@ -5,10 +5,7 @@
 
 import (
 	"encoding/json"
-<<<<<<< HEAD
 
-=======
->>>>>>> 674f21a1
 	"fmt"
 	"os"
 
