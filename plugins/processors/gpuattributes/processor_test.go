--- conflicted
+++ resolved
@@ -25,11 +25,7 @@
 		want          []map[string]string
 	}{
 		"nonNode": {
-<<<<<<< HEAD
-			metrics: generateMetrics("prefix", []map[string]string{
-=======
 			metrics: generateGPUMetrics("prefix", []map[string]string{
->>>>>>> 55a3d882
 				{
 					"ClusterName": "cluster",
 				},
@@ -42,11 +38,7 @@
 			},
 		},
 		"nodeDropSimple": {
-<<<<<<< HEAD
-			metrics: generateMetrics("node", []map[string]string{
-=======
 			metrics: generateGPUMetrics("node", []map[string]string{
->>>>>>> 55a3d882
 				{
 					"ClusterName": "cluster",
 					"Drop":        "val",
@@ -60,11 +52,7 @@
 			},
 		},
 		"nodeDropJson": {
-<<<<<<< HEAD
-			metrics: generateMetrics("node", []map[string]string{
-=======
 			metrics: generateGPUMetrics("node", []map[string]string{
->>>>>>> 55a3d882
 				{
 					"ClusterName": "cluster",
 					"kubernetes":  "{\"host\":\"test\"}",
@@ -79,11 +67,7 @@
 			},
 		},
 		"nodeDropMixed": {
-<<<<<<< HEAD
-			metrics: generateMetrics("node", []map[string]string{
-=======
 			metrics: generateGPUMetrics("node", []map[string]string{
->>>>>>> 55a3d882
 				{
 					"ClusterName": "cluster",
 					"Drop":        "val",
@@ -99,11 +83,7 @@
 			},
 		},
 		"dropPodWithoutPodName": {
-<<<<<<< HEAD
-			metrics: generateMetrics("pod", []map[string]string{
-=======
 			metrics: generateGPUMetrics("pod", []map[string]string{
->>>>>>> 55a3d882
 				{
 					"ClusterName": "cluster",
 					"kubernetes":  "{\"host\":\"test\",\"b\":\"2\"}",
@@ -113,11 +93,7 @@
 			want:          []map[string]string{},
 		},
 		"keepPodWithPodName": {
-<<<<<<< HEAD
-			metrics: generateMetrics("pod", []map[string]string{
-=======
 			metrics: generateGPUMetrics("pod", []map[string]string{
->>>>>>> 55a3d882
 				{
 					"ClusterName": "cluster",
 					"PodName":     "pod",
@@ -134,11 +110,7 @@
 			},
 		},
 		"dropContainerWithoutPodName": {
-<<<<<<< HEAD
-			metrics: generateMetrics("container", []map[string]string{
-=======
 			metrics: generateGPUMetrics("container", []map[string]string{
->>>>>>> 55a3d882
 				{
 					"ClusterName": "cluster",
 					"kubernetes":  "{\"host\":\"test\",\"b\":\"2\"}",
@@ -148,11 +120,7 @@
 			want:          []map[string]string{},
 		},
 		"keepContainerWithPodName": {
-<<<<<<< HEAD
-			metrics: generateMetrics("container", []map[string]string{
-=======
 			metrics: generateGPUMetrics("container", []map[string]string{
->>>>>>> 55a3d882
 				{
 					"ClusterName": "cluster",
 					"PodName":     "pod",
@@ -169,11 +137,7 @@
 			},
 		},
 		"dropSingleDatapointWithoutPodName": {
-<<<<<<< HEAD
-			metrics: generateMetrics("container", []map[string]string{
-=======
 			metrics: generateGPUMetrics("container", []map[string]string{
->>>>>>> 55a3d882
 				{
 					"ClusterName": "cluster",
 					"kubernetes":  "{\"host\":\"test\",\"b\":\"2\"}",
@@ -194,11 +158,7 @@
 			},
 		},
 		"keepAllDatapoints": {
-<<<<<<< HEAD
-			metrics: generateMetrics("container", []map[string]string{
-=======
 			metrics: generateGPUMetrics("container", []map[string]string{
->>>>>>> 55a3d882
 				{
 					"ClusterName": "cluster",
 					"PodName":     "pod1",
@@ -246,9 +206,6 @@
 	}
 }
 
-<<<<<<< HEAD
-func generateMetrics(prefix string, dimensions []map[string]string) pmetric.Metrics {
-=======
 func TestProcessMetricsForNeuronMetrics(t *testing.T) {
 	logger, _ := zap.NewDevelopment()
 	gp := newGpuAttributesProcessor(createDefaultConfig().(*Config), logger)
@@ -510,7 +467,6 @@
 }
 
 func generateGPUMetrics(prefix string, dimensions []map[string]string) pmetric.Metrics {
->>>>>>> 55a3d882
 	md := pmetric.NewMetrics()
 	ms := md.ResourceMetrics().AppendEmpty().ScopeMetrics().AppendEmpty().Metrics().AppendEmpty()
 	ms.SetName(prefix + gpuMetricIdentifier)
@@ -522,8 +478,6 @@
 			dp.Attributes().PutStr(k, v)
 		}
 	}
-<<<<<<< HEAD
-=======
 	return md
 }
 
@@ -540,6 +494,5 @@
 			dp.Attributes().PutStr(k, v)
 		}
 	}
->>>>>>> 55a3d882
 	return md
 }