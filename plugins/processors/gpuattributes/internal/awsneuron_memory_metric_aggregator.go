--- conflicted
+++ resolved
@@ -35,11 +35,6 @@
 }
 
 func (d *AwsNeuronMemoryMetricsAggregator) AggregateMemoryMetric(originalMetric pmetric.Metric) {
-<<<<<<< HEAD
-	datapoints := originalMetric.Gauge().DataPoints()
-
-	if _, exists := memoryMetricsNames[originalMetric.Name()]; !exists || datapoints.Len() <= 0 {
-=======
 	if _, exists := memoryMetricsNames[originalMetric.Name()]; !exists {
 		return
 	}
@@ -47,7 +42,6 @@
 	datapoints := originalMetric.Gauge().DataPoints()
 
 	if datapoints.Len() <= 0 {
->>>>>>> 5c1fa9e1
 		return
 	}
 
