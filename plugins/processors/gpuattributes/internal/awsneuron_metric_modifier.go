// Copyright Amazon.com, Inc. or its affiliates. All Rights Reserved.
// SPDX-License-Identifier: MIT

package internal

import (
	"strings"

	"go.opentelemetry.io/collector/pdata/pcommon"
	"go.opentelemetry.io/collector/pdata/pmetric"
	"go.uber.org/zap"

	"github.com/aws/amazon-cloudwatch-agent/internal/containerinsightscommon"
)

const (
<<<<<<< HEAD
	aggregatedMetricSuffix = "_total"
	ErrorType              = "error_type"
	StatusType             = "status_type"
	EventType              = "event_type"
	logTypeSuffix          = "AWSNeuron"
	MemoryLocation         = "memory_location"
=======
	ErrorType      = "error_type"
	StatusType     = "status_type"
	EventType      = "event_type"
	logTypeSuffix  = "AWSNeuron"
	MemoryLocation = "memory_location"
>>>>>>> 7a337ab3

	Core                                          = "Core"
	Device                                        = "Device"
	Percentile                                    = "percentile"
	PodName                                       = "PodName"
	Count                                         = "Count"
	Bytes                                         = "Bytes"
	Seconds                                       = "Seconds"
	Percent                                       = "Percent"
	NeuronCoreAttributeKey                        = "NeuronCore"
	NeuronDeviceAttributeKey                      = "NeuronDevice"
	RuntimeTag                                    = "runtime_tag"
	ClusterName                                   = "ClusterName"
	ContainerName                                 = "ContainerName"
	FullPodName                                   = "FullPodName"
	InstanceId                                    = "InstanceId"
	InstanceType                                  = "InstanceType"
	K8sPodName                                    = "K8sPodName"
	Namespace                                     = "Namespace"
	NeuronCore                                    = "NeuronCore"
	NeuronDevice                                  = "NeuronDevice"
	NodeName                                      = "NodeName"
	Service                                       = "Service"
	AvailabilityZone                              = "availability_zone"
	Kubernetes                                    = "kubernetes"
	Region                                        = "region"
	SubnetId                                      = "subnet_id"
	NeuronExecutionErrorsAggregatedMetric         = containerinsightscommon.NeuronExecutionErrors + "_total"
	NeuronDeviceHardwareEccEventsAggregatedMetric = containerinsightscommon.NeuronDeviceHardwareEccEvents + "_total"
)

type AwsNeuronMetricModifier struct {
	logger *zap.Logger
}

type MetricModifications struct {
	DuplicationTypes []string
	UniqueAttribute  string
	LogTypeSuffix    string
	Unit             string
}

type MetricDatapointAggregationKey struct {
	runtimeTag           string
	aggregatedMetricName string
	deviceId             string
}

var (
	metricModificationsMap = map[string]MetricModifications{
		containerinsightscommon.NeuronExecutionErrors:                       {DuplicationTypes: []string{containerinsightscommon.TypeNode}, UniqueAttribute: ErrorType, LogTypeSuffix: "", Unit: Count},
		containerinsightscommon.NeuronExecutionStatus:                       {DuplicationTypes: []string{containerinsightscommon.TypeNode}, UniqueAttribute: StatusType, LogTypeSuffix: "", Unit: Count},
		containerinsightscommon.NeuronRuntimeMemoryUsage:                    {DuplicationTypes: []string{containerinsightscommon.TypeNode}, UniqueAttribute: "", LogTypeSuffix: "", Unit: Bytes},
		containerinsightscommon.NeuronCoreMemoryUtilizationTotal:            {DuplicationTypes: []string{containerinsightscommon.TypeContainer, containerinsightscommon.TypePod, containerinsightscommon.TypeNode}, UniqueAttribute: "", LogTypeSuffix: Core, Unit: Bytes},
		containerinsightscommon.NeuronCoreMemoryUtilizationConstants:        {DuplicationTypes: []string{containerinsightscommon.TypeContainer, containerinsightscommon.TypePod, containerinsightscommon.TypeNode}, UniqueAttribute: "", LogTypeSuffix: Core, Unit: Bytes},
		containerinsightscommon.NeuronCoreMemoryUtilizationModelCode:        {DuplicationTypes: []string{containerinsightscommon.TypeContainer, containerinsightscommon.TypePod, containerinsightscommon.TypeNode}, UniqueAttribute: "", LogTypeSuffix: Core, Unit: Bytes},
		containerinsightscommon.NeuronCoreMemoryUtilizationSharedScratchpad: {DuplicationTypes: []string{containerinsightscommon.TypeContainer, containerinsightscommon.TypePod, containerinsightscommon.TypeNode}, UniqueAttribute: "", LogTypeSuffix: Core, Unit: Bytes},
		containerinsightscommon.NeuronCoreMemoryUtilizationRuntimeMemory:    {DuplicationTypes: []string{containerinsightscommon.TypeContainer, containerinsightscommon.TypePod, containerinsightscommon.TypeNode}, UniqueAttribute: "", LogTypeSuffix: Core, Unit: Bytes},
		containerinsightscommon.NeuronCoreMemoryUtilizationTensors:          {DuplicationTypes: []string{containerinsightscommon.TypeContainer, containerinsightscommon.TypePod, containerinsightscommon.TypeNode}, UniqueAttribute: "", LogTypeSuffix: Core, Unit: Bytes},
		containerinsightscommon.NeuronCoreUtilization:                       {DuplicationTypes: []string{containerinsightscommon.TypeContainer, containerinsightscommon.TypePod, containerinsightscommon.TypeNode}, UniqueAttribute: "", LogTypeSuffix: Core, Unit: Percent},
		containerinsightscommon.NeuronInstanceInfo:                          {DuplicationTypes: []string{}, UniqueAttribute: "", LogTypeSuffix: "", Unit: Count},
		containerinsightscommon.NeuronHardware:                              {DuplicationTypes: []string{}, UniqueAttribute: "", LogTypeSuffix: "", Unit: Count},
		containerinsightscommon.NeuronExecutionLatency:                      {DuplicationTypes: []string{containerinsightscommon.TypeNode}, UniqueAttribute: "", LogTypeSuffix: "", Unit: Seconds},
		containerinsightscommon.NeuronDeviceHardwareEccEvents:               {DuplicationTypes: []string{containerinsightscommon.TypeContainer, containerinsightscommon.TypePod, containerinsightscommon.TypeNode}, UniqueAttribute: EventType, LogTypeSuffix: Device, Unit: Count},
	}
	attributeValuePrefixingMap = map[string]string{NeuronCoreAttributeKey: "core", NeuronDeviceAttributeKey: "device"}

<<<<<<< HEAD
	aggregationBucketNamesForUniqueDatapoints = map[string]map[string]string{
=======
	uniquesDatapointsToAggregatedMetricMappings = map[string]map[string]string{
>>>>>>> 7a337ab3
		containerinsightscommon.NeuronExecutionErrors: {"generic": NeuronExecutionErrorsAggregatedMetric,
			"numerical": NeuronExecutionErrorsAggregatedMetric,
			"transient": NeuronExecutionErrorsAggregatedMetric,
			"model":     NeuronExecutionErrorsAggregatedMetric,
			"runtime":   NeuronExecutionErrorsAggregatedMetric,
			"hardware":  NeuronExecutionErrorsAggregatedMetric},
		// execution_status metric will be added here incrementally
		containerinsightscommon.NeuronDeviceHardwareEccEvents: {"mem_ecc_corrected": NeuronDeviceHardwareEccEventsAggregatedMetric,
			"mem_ecc_uncorrected":  NeuronDeviceHardwareEccEventsAggregatedMetric,
			"sram_ecc_corrected":   NeuronDeviceHardwareEccEventsAggregatedMetric,
			"sram_ecc_uncorrected": NeuronDeviceHardwareEccEventsAggregatedMetric},
	}

	MetricAttributesToKeep = map[string]struct{}{
		ClusterName:      {},
		ContainerName:    {},
		FullPodName:      {},
		InstanceId:       {},
		InstanceType:     {},
		K8sPodName:       {},
		Namespace:        {},
		NeuronDevice:     {},
		NodeName:         {},
		PodName:          {},
		Service:          {},
		AvailabilityZone: {},
		Kubernetes:       {},
		Region:           {},
		RuntimeTag:       {},
		SubnetId:         {},
		NeuronCore:       {},
	}
)

func NewMetricModifier(logger *zap.Logger) *AwsNeuronMetricModifier {
	d := &AwsNeuronMetricModifier{
		logger: logger,
	}
	return d
}

func (md *AwsNeuronMetricModifier) ModifyMetric(originalMetric pmetric.Metric, metrics pmetric.MetricSlice) {
	// only decorate Aws Neuron metrics
	// another option is to separate Aws Neuron in its own pipeline to minimize extra processing of metrics
	if _, isNeuronMetric := metricModificationsMap[originalMetric.Name()]; !isNeuronMetric {
		return
	}

	// Since the otel to grouped metrics conversions takes type into account,
	// thus we need to convert all metrics to the same type so that they are grouped together.
	if originalMetric.Type() == pmetric.MetricTypeGauge {
		originalMetric = convertGaugeToSum(originalMetric)
	}
	// Neuron metrics sent by the neuron monitor don't have any units so we add them in the agent.
	addUnit(originalMetric)
	prefixCoreAndDeviceLabels(originalMetric)

	originalMetricName := originalMetric.Name()
	// The neuron metrics sent by the neuron monitor are not homogeneous
	// and some metrics require special processing.
	// We perform those special processing before duplicating metric for pod, node and container.
	if originalMetricName == containerinsightscommon.NeuronExecutionLatency {
		keepSpecificDatapointBasedOnAttribute(originalMetric, Percentile, "p50")
	} else if originalMetricName == containerinsightscommon.NeuronRuntimeMemoryUsage {
		keepSpecificDatapointBasedOnAttribute(originalMetric, MemoryLocation, "neuron_device")
	}

	modifiedMetricSlice := md.extractDatapointsAsMetricsAndAggregate(originalMetric)
	filterLabels(modifiedMetricSlice, originalMetricName)
	md.duplicateMetrics(modifiedMetricSlice, originalMetricName, originalMetric.Sum().DataPoints(), metrics)
}

func convertGaugeToSum(originalMetric pmetric.Metric) pmetric.Metric {
	convertedMetric := setMetricMetadata(pmetric.NewMetric(), originalMetric.Name(), originalMetric.Unit())
	convertedMetric.SetEmptySum()
	originalMetric.Gauge().DataPoints().CopyTo(convertedMetric.Sum().DataPoints())

	// default value of temporality is undefined so even after conversion from gauge to sum
	// the agent won't take delta.
	return convertedMetric
}

func addUnit(originalMetric pmetric.Metric) {
	originalMetric.SetUnit(metricModificationsMap[originalMetric.Name()].Unit)
}

// This method keeps a specific datapoint in the list of datapoints,
// filtering out the rest based on value of the target attribute.
// - For neuron_execution_latency metric we keep p50 percentile
// - For neurondevice_runtime_memory we keep the neuron_device memory datapoint
// example :
//
//	in : neurondevice_runtime_memory {datapoints: [ 0 : {Attributes : {..., percentile:p50, ....}, value 3}, 1: {Attributes : {..., percentile:p99, ....}, , value 4}]}
//	out : neurondevice_runtime_memory {datapoints: [ 0 : {Attributes : {..., percentile:p50, ....}, value 3}]}
func keepSpecificDatapointBasedOnAttribute(originalMetric pmetric.Metric, attributeKey string, attributeValueToKeep string) {
	originalMetric.Sum().DataPoints().RemoveIf(func(dp pmetric.NumberDataPoint) bool {
		value, exists := dp.Attributes().Get(attributeKey)
		return !exists || value.Str() != attributeValueToKeep
	})
}

// This method takes a metric and creates an aggregated metric from its datapoint values.
// It also creates a new metric for each datapoint based on the unique target attribute.
// example :
// in: unique_target_attribute = error_type
// and error_type: A,B,C need to be aggregated in neuron_execution_errors_total metric then
//
//	neuron_execution_errors {
//	  datapoints : [
//	      0 : { Attribute : {..., error_type : A, ....}, value = 1 },
//	      1 : { Attribute : {..., error_type : B, ....}, value = 2 },
//	      2 : { Attribute : {..., error_type : C, ....}, value = 3 }
//	  ]
//	}
//
// out: unique_target_attribute = error_type
// [
//
//	neuron_execution_errors_total {
//	    datapoints : [ 0 : { Attribute : {..., error_type : A, ....}, value = 6 }]
//	},
//	neuron_execution_errors_A {
//	    datapoints : [ 0 : { Attribute : {..., error_type : A, ....}, value = 1 }]
//	},
//	neuron_execution_errors_B {
//	    datapoints : [ 0 : { Attribute : {..., error_type : B, ....}, value = 2 }]
//	},
//	neuron_execution_errors_C {
//	    datapoints : [ 0 : { Attribute : {..., error_type : C, ....}, value = 3 }]
//	},
//
// ]
func (md *AwsNeuronMetricModifier) extractDatapointsAsMetricsAndAggregate(originalMetric pmetric.Metric) pmetric.MetricSlice {
	newMetricSlice := pmetric.NewMetricSlice()
	uniqueAttribute := metricModificationsMap[originalMetric.Name()].UniqueAttribute
	if uniqueAttribute == "" {
		originalMetric.CopyTo(newMetricSlice.AppendEmpty())
		return newMetricSlice
	}

	originalMetricDatapoints := originalMetric.Sum().DataPoints()
<<<<<<< HEAD
	aggregatedValuesPerRuntimeTag := map[MetricDatapointAggregationKey]float64{}
	uniqueAttributeToAggregatedMetricMappings, needsAggregation := aggregationBucketNamesForUniqueDatapoints[originalMetric.Name()]
=======

	aggregatedValuesPerRuntimeTag := map[MetricDatapointAggregationKey]float64{}
	uniqueAttributeToAggregatedMetricMappings, needsAggregation := uniquesDatapointsToAggregatedMetricMappings[originalMetric.Name()]
>>>>>>> 7a337ab3
	for i := 0; i < originalMetricDatapoints.Len(); i++ {
		originalDatapoint := originalMetricDatapoints.At(i)
		runtimeTag, _ := originalDatapoint.Attributes().Get(RuntimeTag)
		deviceId, _ := originalDatapoint.Attributes().Get(NeuronDeviceAttributeKey)
		uniqueAttributeValue, _ := originalDatapoint.Attributes().Get(uniqueAttribute)

<<<<<<< HEAD
=======
		// only add to the aggregation map if the datapoint to aggregated metric mappings are defined for the original metric
>>>>>>> 7a337ab3
		if needsAggregation {
			aggregatedMetricName := uniqueAttributeToAggregatedMetricMappings[uniqueAttributeValue.Str()]
			aggregatedValuesPerRuntimeTag[MetricDatapointAggregationKey{runtimeTag: runtimeTag.Str(), aggregatedMetricName: aggregatedMetricName, deviceId: deviceId.Str()}] += originalDatapoint.DoubleValue()
		}

		// Creating a new metric from the current datapoint and adding it to the new newMetricSlice
		newNameMetric := setMetricMetadata(newMetricSlice.AppendEmpty(), originalMetric.Name()+"_"+uniqueAttributeValue.Str(), originalMetric.Unit())
		originalDatapoint.CopyTo(newNameMetric.SetEmptySum().DataPoints().AppendEmpty())
		// setting value of temporality to cumulative so that agent performs delta conversion on this metric
		newNameMetric.Sum().SetAggregationTemporality(pmetric.AggregationTemporalityCumulative)
	}

	// Creating body for the aggregated metric and add it to the new newMetricSlice for each runtime
	for aggregatedMetricMetadata, value := range aggregatedValuesPerRuntimeTag {
		// Aggregated metric for neuron device ecc events is not required
		aggregatedMetric := setMetricMetadata(newMetricSlice.AppendEmpty(), aggregatedMetricMetadata.aggregatedMetricName, originalMetric.Unit())

		originalMetricDatapoints.At(0).CopyTo(aggregatedMetric.SetEmptySum().DataPoints().AppendEmpty())
		aggregatedMetric.Sum().DataPoints().At(0).SetDoubleValue(value)
		aggregatedMetric.Sum().DataPoints().At(0).Attributes().PutStr(RuntimeTag, aggregatedMetricMetadata.runtimeTag)

		if aggregatedMetricMetadata.deviceId != "" {
			aggregatedMetric.Sum().DataPoints().At(0).Attributes().PutStr(NeuronDeviceAttributeKey, aggregatedMetricMetadata.deviceId)
		}

		// setting value of temporality to cumulative so that agent performs delta conversion on this metric
		aggregatedMetric.Sum().SetAggregationTemporality(pmetric.AggregationTemporalityCumulative)
	}

	return newMetricSlice
}

// This method removes the attribute keys which are not required. The removal is necessary so that the metrics are grouped together
func filterLabels(slice pmetric.MetricSlice, originalMetricName string) {
	_, exists := metricModificationsMap[originalMetricName]
	if !exists {
		return
	}

	for i := 0; i < slice.Len(); i++ {
		m := slice.At(i)

		dps := m.Sum().DataPoints()
		for j := 0; j < dps.Len(); j++ {
			attributes := dps.At(j).Attributes()
			attributes.RemoveIf(func(label string, value pcommon.Value) bool {
				_, exists := MetricAttributesToKeep[label]
				if !exists {
					return true
				}
				return false
			})
		}
	}
}

// This method prefixes NeuronCore and NeuronDevice values with `core` and `device` respectively
// to make the attribute values more verbose
func prefixCoreAndDeviceLabels(originalMetric pmetric.Metric) {
	dps := originalMetric.Sum().DataPoints()
	for i := 0; i < dps.Len(); i++ {
		dp := dps.At(i)
		for attributeKey, attributeValuePrefix := range attributeValuePrefixingMap {
			if value, exists := dp.Attributes().Get(attributeKey); exists {
				dp.Attributes().PutStr(attributeKey, attributeValuePrefix+value.Str())
			}
		}
	}
}

// This method performs selective duplication of a metric based on the types for which duplication needs to be performed.
// A metric is duplicated for pod and container only if pod correlation has been done successfully
func (md *AwsNeuronMetricModifier) duplicateMetrics(metricsSlice pmetric.MetricSlice, originalMetricName string, originalMetricDatapoints pmetric.NumberDataPointSlice, metrics pmetric.MetricSlice) {
	metricModifications := metricModificationsMap[originalMetricName]

	// check if pod correlation has been performed, if not then don't emit metric for container and pod
	duplicateForNodeOnly := false
	podName, exists := originalMetricDatapoints.At(0).Attributes().Get(PodName)
	if !exists || len(podName.Str()) == 0 {
		duplicateForNodeOnly = true
	}

	for i := 0; i < metricsSlice.Len(); i++ {
		metric := metricsSlice.At(i)
		if duplicateForNodeOnly {
			duplicateMetricForType(metric, containerinsightscommon.TypeNode, originalMetricName, metrics)
		} else {
			for _, prefix := range metricModifications.DuplicationTypes {
				duplicateMetricForType(metric, prefix, originalMetricName, metrics)
			}
		}
	}
}

// This method creates new metrics by prefixing the metric name with each k8 concepts (pod, node and container).
// It also adds logTypes to all the metric datapoint attributes.
func duplicateMetricForType(metric pmetric.Metric, duplicateType string, originalMetricName string, metrics pmetric.MetricSlice) {
	metricCopy := metrics.AppendEmpty()
	metric.CopyTo(metricCopy)
	metricCopy.SetName(strings.ToLower(duplicateType) + "_" + metricCopy.Name())

	datapoints := metricCopy.Sum().DataPoints()
	for i := 0; i < datapoints.Len(); i++ {
		datapoints.At(i).Attributes().PutStr(containerinsightscommon.MetricType, duplicateType+logTypeSuffix+metricModificationsMap[originalMetricName].LogTypeSuffix)
	}
}

func setMetricMetadata(metric pmetric.Metric, name string, unit string) pmetric.Metric {
	metric.SetName(name)
	metric.SetUnit(unit)
	return metric
}<|MERGE_RESOLUTION|>--- conflicted
+++ resolved
@@ -14,20 +14,11 @@
 )
 
 const (
-<<<<<<< HEAD
-	aggregatedMetricSuffix = "_total"
-	ErrorType              = "error_type"
-	StatusType             = "status_type"
-	EventType              = "event_type"
-	logTypeSuffix          = "AWSNeuron"
-	MemoryLocation         = "memory_location"
-=======
 	ErrorType      = "error_type"
 	StatusType     = "status_type"
 	EventType      = "event_type"
 	logTypeSuffix  = "AWSNeuron"
 	MemoryLocation = "memory_location"
->>>>>>> 7a337ab3
 
 	Core                                          = "Core"
 	Device                                        = "Device"
@@ -95,11 +86,7 @@
 	}
 	attributeValuePrefixingMap = map[string]string{NeuronCoreAttributeKey: "core", NeuronDeviceAttributeKey: "device"}
 
-<<<<<<< HEAD
-	aggregationBucketNamesForUniqueDatapoints = map[string]map[string]string{
-=======
 	uniquesDatapointsToAggregatedMetricMappings = map[string]map[string]string{
->>>>>>> 7a337ab3
 		containerinsightscommon.NeuronExecutionErrors: {"generic": NeuronExecutionErrorsAggregatedMetric,
 			"numerical": NeuronExecutionErrorsAggregatedMetric,
 			"transient": NeuronExecutionErrorsAggregatedMetric,
@@ -241,24 +228,16 @@
 	}
 
 	originalMetricDatapoints := originalMetric.Sum().DataPoints()
-<<<<<<< HEAD
-	aggregatedValuesPerRuntimeTag := map[MetricDatapointAggregationKey]float64{}
-	uniqueAttributeToAggregatedMetricMappings, needsAggregation := aggregationBucketNamesForUniqueDatapoints[originalMetric.Name()]
-=======
 
 	aggregatedValuesPerRuntimeTag := map[MetricDatapointAggregationKey]float64{}
 	uniqueAttributeToAggregatedMetricMappings, needsAggregation := uniquesDatapointsToAggregatedMetricMappings[originalMetric.Name()]
->>>>>>> 7a337ab3
 	for i := 0; i < originalMetricDatapoints.Len(); i++ {
 		originalDatapoint := originalMetricDatapoints.At(i)
 		runtimeTag, _ := originalDatapoint.Attributes().Get(RuntimeTag)
 		deviceId, _ := originalDatapoint.Attributes().Get(NeuronDeviceAttributeKey)
 		uniqueAttributeValue, _ := originalDatapoint.Attributes().Get(uniqueAttribute)
 
-<<<<<<< HEAD
-=======
 		// only add to the aggregation map if the datapoint to aggregated metric mappings are defined for the original metric
->>>>>>> 7a337ab3
 		if needsAggregation {
 			aggregatedMetricName := uniqueAttributeToAggregatedMetricMappings[uniqueAttributeValue.Str()]
 			aggregatedValuesPerRuntimeTag[MetricDatapointAggregationKey{runtimeTag: runtimeTag.Str(), aggregatedMetricName: aggregatedMetricName, deviceId: deviceId.Str()}] += originalDatapoint.DoubleValue()
