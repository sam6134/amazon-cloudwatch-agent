// Copyright Amazon.com, Inc. or its affiliates. All Rights Reserved.
// SPDX-License-Identifier: MIT

package cloudwatch

import (
	"testing"

	"github.com/stretchr/testify/assert"
)

func TestSimpleUnit(t *testing.T) {
	// Each element in the slice has the input and expected output.
	testCases := [][2]string{
		{"", "None"},
		{"1", "None"},
		{"B", "Bytes"},
		{"By", "Bytes"},
		{"by", "Bytes"},
		{"B/s", "Bytes/Second"},
		{"BY/S", "Bytes/Second"},
		{"Bi/s", "Bits/Second"},
		{"Bi", "Bits"},
		{"None", "None"},
		{"Percent", "Percent"},
		{"%", "Percent"},
	}

	for _, testCase := range testCases {
		unit, scale, err := ToStandardUnit(testCase[0])
		assert.NoError(t, err)
		assert.Equal(t, testCase[1], unit)
		assert.EqualValues(t, 1, scale)
	}
}

// If the unit cannot be converted then use None and return an error.
func TestUnsupportedUnit(t *testing.T) {
	testCases := []string{"banana", "ks"}
	for _, testCase := range testCases {
		got, scale, err := ToStandardUnit(testCase)
		assert.Error(t, err)
		assert.Equal(t, "None", got)
		assert.EqualValues(t, 1, scale)
	}
}

func TestScaledUnits(t *testing.T) {
	testCases := []struct {
		input string
		unit  string
		scale float64
	}{
		{"MiBy", "Megabytes", 1.048576},
		{"mby", "Megabytes", 1},
		{"kB", "Kilobytes", 1},
		{"kib/s", "Kilobytes/Second", 1.024},
		{"ms", "Milliseconds", 1},
		{"ns", "Microseconds", 0.001},
		{"min", "Seconds", 60},
		{"h", "Seconds", 60 * 60},
		{"d", "Seconds", 24 * 60 * 60},
	}
	for _, testCase := range testCases {
		unit, scale, err := ToStandardUnit(testCase.input)
		assert.NoError(t, err)
		assert.Equal(t, testCase.unit, unit)
		assert.Equal(t, testCase.scale, scale)
<<<<<<< HEAD
=======
	}
}

func TestKnownNonStandardUnits(t *testing.T) {
	testCases := []string{"errors", "{requests}"}
	for _, testCase := range testCases {
		unit, scale, err := ToStandardUnit(testCase)
		assert.NoError(t, err)
		assert.Equal(t, "None", unit)
		assert.EqualValues(t, 1, scale)
>>>>>>> 6f8ea66c
	}
}<|MERGE_RESOLUTION|>--- conflicted
+++ resolved
@@ -66,8 +66,6 @@
 		assert.NoError(t, err)
 		assert.Equal(t, testCase.unit, unit)
 		assert.Equal(t, testCase.scale, scale)
-<<<<<<< HEAD
-=======
 	}
 }
 
@@ -78,6 +76,5 @@
 		assert.NoError(t, err)
 		assert.Equal(t, "None", unit)
 		assert.EqualValues(t, 1, scale)
->>>>>>> 6f8ea66c
 	}
 }