// Copyright Amazon.com, Inc. or its affiliates. All Rights Reserved.
// SPDX-License-Identifier: MIT

package kubeletutil

import (
	"io"
	"net/http"
	"strings"
	"testing"

	"github.com/stretchr/testify/assert"
<<<<<<< HEAD

=======
>>>>>>> 674f21a1
	"github.com/stretchr/testify/mock"
)

// Test Data
const (
	podJson = `
{
  "kind": "PodList",
  "apiVersion": "v1",
  "metadata": {

  },
  "items": [
    {
      "metadata": {
        "name": "cpu-limit",
        "namespace": "default",
        "ownerReferences": [
            {
                "apiVersion": "apps/v1",
                "blockOwnerDeletion": true,
                "controller": true,
                "kind": "DaemonSet",
                "name": "DaemonSetTest",
                "uid": "36779a62-4aca-11e9-977b-0672b6c6fc94"
            }
        ],
        "selfLink": "/api/v1/namespaces/default/pods/cpu-limit",
        "uid": "764d01e1-2a2f-11e9-95ea-0a695d7ce286",
        "resourceVersion": "5671573",
        "creationTimestamp": "2019-02-06T16:51:34Z",
        "labels": {
          "app": "hello_test"
        },
        "annotations": {
          "kubernetes.io/config.seen": "2019-02-19T00:06:56.109155665Z",
          "kubernetes.io/config.source": "api"
        }
      },
      "spec": {
        "volumes": [
          {
            "name": "default-token-tlgw7",
            "secret": {
              "secretName": "default-token-tlgw7",
              "defaultMode": 420
            }
          }
        ],
        "containers": [
          {
            "name": "ubuntu",
            "image": "ubuntu",
            "command": [
              "/bin/bash"
            ],
            "args": [
              "-c",
              "sleep 300000000"
            ],
            "resources": {
              "limits": {
                "cpu": "10m",
                "memory": "50Mi"
              },
              "requests": {
                "cpu": "10m",
                "memory": "50Mi"
              }
            },
            "volumeMounts": [
              {
                "name": "default-token-tlgw7",
                "readOnly": true,
                "mountPath": "/var/run/secrets/kubernetes.io/serviceaccount"
              }
            ],
            "terminationMessagePath": "/dev/termination-log",
            "terminationMessagePolicy": "File",
            "imagePullPolicy": "Always"
          }
        ],
        "restartPolicy": "Always",
        "terminationGracePeriodSeconds": 30,
        "dnsPolicy": "ClusterFirst",
        "serviceAccountName": "default",
        "serviceAccount": "default",
        "nodeName": "ip-192-168-67-127.us-west-2.compute.internal",
        "securityContext": {

        },
        "schedulerName": "default-scheduler",
        "tolerations": [
          {
            "key": "node.kubernetes.io/not-ready",
            "operator": "Exists",
            "effect": "NoExecute",
            "tolerationSeconds": 300
          },
          {
            "key": "node.kubernetes.io/unreachable",
            "operator": "Exists",
            "effect": "NoExecute",
            "tolerationSeconds": 300
          }
        ],
        "priority": 0
      },
      "status": {
        "phase": "Running",
        "conditions": [
          {
            "type": "Initialized",
            "status": "True",
            "lastProbeTime": null,
            "lastTransitionTime": "2019-02-06T16:51:34Z"
          },
          {
            "type": "Ready",
            "status": "True",
            "lastProbeTime": null,
            "lastTransitionTime": "2019-02-06T16:51:43Z"
          },
          {
            "type": "ContainersReady",
            "status": "True",
            "lastProbeTime": null,
            "lastTransitionTime": null
          },
          {
            "type": "PodScheduled",
            "status": "True",
            "lastProbeTime": null,
            "lastTransitionTime": "2019-02-06T16:51:34Z"
          }
        ],
        "hostIP": "192.168.67.127",
        "podIP": "192.168.76.93",
        "startTime": "2019-02-06T16:51:34Z",
        "containerStatuses": [
          {
            "name": "ubuntu",
            "state": {
              "running": {
                "startedAt": "2019-02-06T16:51:42Z"
              }
            },
            "lastState": {

            },
            "ready": true,
            "restartCount": 0,
            "image": "ubuntu:latest",
            "imageID": "docker-pullable://ubuntu@sha256:7a47ccc3bbe8a451b500d2b53104868b46d60ee8f5b35a24b41a86077c650210",
            "containerID": "docker://637631e2634ea92c0c1aa5d24734cfe794f09c57933026592c12acafbaf6972c"
          }
        ],
        "qosClass": "Guaranteed"
      }
    }
  ]
}`
)

type MockHttpRoundTripper struct {
	http.RoundTripper
	mock.Mock
}

func (m *MockHttpRoundTripper) RoundTrip(req *http.Request) (*http.Response, error) {
	args := m.Called()
	return args.Get(0).(*http.Response), nil
}

// Test
func TestKubeClient_ListPods(t *testing.T) {
	mockRoundTripper := new(MockHttpRoundTripper)
	mockRoundTripper.On("RoundTrip", mock.Anything).Return(&http.Response{StatusCode: http.StatusOK, Body: io.NopCloser(strings.NewReader(podJson))})
	client := KubeClient{roundTripper: mockRoundTripper}
	pods, err := client.ListPods()
	assert.Equal(t, nil, err)
	assert.Equal(t, 1, len(pods))
}<|MERGE_RESOLUTION|>--- conflicted
+++ resolved
@@ -10,10 +10,6 @@
 	"testing"
 
 	"github.com/stretchr/testify/assert"
-<<<<<<< HEAD
-
-=======
->>>>>>> 674f21a1
 	"github.com/stretchr/testify/mock"
 )
 
