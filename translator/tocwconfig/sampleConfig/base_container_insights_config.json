--- conflicted
+++ resolved
@@ -11,11 +11,7 @@
         "metrics_collection_interval": 30,
         "disable_metric_extraction": true,
         "prefer_full_pod_name": true,
-<<<<<<< HEAD
-        "gpu_metrics": false
-=======
         "accelerated_compute_metrics": false
->>>>>>> 79d7271f
       }
     },
     "force_flush_interval": 5,
