{
  "agent": {
    "region": "us-east-1"
  },
  "logs": {
    "metrics_collected": {
      "emf": {
      },
      "kubernetes": {
        "cluster_name": "TestCluster",
        "metrics_collection_interval": 30,
        "enhanced_container_insights": true,
<<<<<<< HEAD
        "gpu_metrics": false
=======
        "accelerated_compute_metrics": false
>>>>>>> 79d7271f
      }
    },
    "logs_collected": {
      "files": {
        "collect_list": [
          {
            "file_path": "/opt/aws/amazon-cloudwatch-agent/logs/amazon-cloudwatch-agent.log",
            "log_group_name": "amazon-cloudwatch-agent.log",
            "log_stream_name": "amazon-cloudwatch-agent.log",
            "multi_line_start_pattern": "{timestamp_format}",
            "timestamp_format": "%d %b %Y %H:%M:%S",
            "timezone": "UTC"
          },
          {
            "file_path": "/opt/aws/amazon-cloudwatch-agent/logs/test.log",
            "log_group_name": "test.log",
            "log_stream_name": "test.log",
            "timezone": "UTC"
          }
        ]
      }
    },
    "force_flush_interval": 5,
    "endpoint_override": "https://fake_endpoint"
  }
}<|MERGE_RESOLUTION|>--- conflicted
+++ resolved
@@ -10,11 +10,7 @@
         "cluster_name": "TestCluster",
         "metrics_collection_interval": 30,
         "enhanced_container_insights": true,
-<<<<<<< HEAD
-        "gpu_metrics": false
-=======
         "accelerated_compute_metrics": false
->>>>>>> 79d7271f
       }
     },
     "logs_collected": {
