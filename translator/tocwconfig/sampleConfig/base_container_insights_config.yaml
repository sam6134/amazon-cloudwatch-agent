--- conflicted
+++ resolved
@@ -201,11 +201,7 @@
         resource_arn: ""
         role_arn: ""
         shared_credentials_file: []
-<<<<<<< HEAD
-        gpu_metrics: false
-=======
         accelerated_compute_metrics: false
->>>>>>> 79d7271f
     tcplog/emf_logs:
         attributes: {}
         encoding: utf-8
