--- conflicted
+++ resolved
@@ -466,11 +466,7 @@
         resource_arn: ""
         role_arn: ""
         shared_credentials_file: []
-<<<<<<< HEAD
-        gpu_metrics: false
-=======
         accelerated_compute_metrics: false
->>>>>>> 79d7271f
     tcplog/emf_logs:
         attributes: {}
         encoding: utf-8
