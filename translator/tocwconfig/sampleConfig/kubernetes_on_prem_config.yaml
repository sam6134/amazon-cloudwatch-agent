--- conflicted
+++ resolved
@@ -429,11 +429,8 @@
         role_arn: ""
         shared_credentials_file:
             - fake-path
-<<<<<<< HEAD
         gpu_metrics: false
-=======
         accelerated_compute_metrics: false
->>>>>>> 79d7271f
 service:
     extensions:
         - agenthealth/logs
