exporters:
    awsemf/application_signals:
        certificate_file_path: ""
        detailed_metrics: false
        dimension_rollup_option: NoDimensionRollup
        disable_metric_extraction: false
        eks_fargate_container_insights_enabled: false
        endpoint: https://fake_endpoint
        enhanced_container_insights: false
        imds_retries: 1
        local_mode: false
        log_group_name: /aws/application-signals/data
        log_retention: 0
        log_stream_name: ""
        max_retries: 2
        metric_declarations:
            - dimensions:
                - - Environment
                  - Operation
                  - Service
                - - Environment
                  - Service
              label_matchers:
                - label_names:
                    - Telemetry.Source
                  regex: ^(ServerSpan|LocalRootSpan)$
                  separator: ;
              metric_name_selectors:
                - Latency
                - Fault
                - Error
            - dimensions:
                - - Environment
                  - Operation
                  - RemoteEnvironment
                  - RemoteOperation
                  - RemoteResourceIdentifier
                  - RemoteResourceType
                  - RemoteService
                  - Service
                - - Environment
                  - Operation
                  - RemoteEnvironment
                  - RemoteOperation
                  - RemoteService
                  - Service
                - - Environment
                  - Operation
                  - RemoteOperation
                  - RemoteResourceIdentifier
                  - RemoteResourceType
                  - RemoteService
                  - Service
                - - Environment
                  - Operation
                  - RemoteOperation
                  - RemoteService
                  - Service
                - - Environment
                  - RemoteEnvironment
                  - RemoteService
                  - Service
                - - Environment
                  - RemoteService
                  - Service
                - - Environment
                  - RemoteEnvironment
                  - RemoteOperation
                  - RemoteResourceIdentifier
                  - RemoteResourceType
                  - RemoteService
                  - Service
                - - Environment
                  - RemoteEnvironment
                  - RemoteOperation
                  - RemoteService
                  - Service
                - - Environment
                  - RemoteOperation
                  - RemoteResourceIdentifier
                  - RemoteResourceType
                  - RemoteService
                  - Service
                - - Environment
                  - RemoteOperation
                  - RemoteService
                  - Service
                - - Environment
                  - RemoteResourceIdentifier
                  - RemoteResourceType
                  - RemoteService
                  - Service
                - - RemoteResourceIdentifier
                  - RemoteResourceType
                  - RemoteService
                - - RemoteService
              label_matchers:
                - label_names:
                    - Telemetry.Source
                  regex: ^(ClientSpan|ProducerSpan|ConsumerSpan)$
                  separator: ;
              metric_name_selectors:
                - Latency
                - Fault
                - Error
        middleware: agenthealth/logs
        namespace: ApplicationSignals
        no_verify_ssl: false
        num_workers: 8
        output_destination: cloudwatch
        profile: ""
        proxy_address: ""
        region: us-east-1
        request_timeout_seconds: 30
        resource_arn: ""
        resource_to_telemetry_conversion:
            enabled: false
        retain_initial_value_of_delta_metric: false
        role_arn: ""
        version: "1"
    awsemf/containerinsights:
        certificate_file_path: ""
        detailed_metrics: false
        dimension_rollup_option: NoDimensionRollup
        disable_metric_extraction: true
        eks_fargate_container_insights_enabled: false
        endpoint: https://fake_endpoint
        enhanced_container_insights: false
        imds_retries: 1
        local_mode: false
        log_group_name: /aws/containerinsights/{ClusterName}/performance
        log_retention: 0
        log_stream_name: '{NodeName}'
        max_retries: 2
        metric_declarations:
            - dimensions:
                - - ClusterName
                  - Namespace
                  - PodName
                - - ClusterName
                - - ClusterName
                  - Namespace
                  - Service
                - - ClusterName
                  - Namespace
              metric_name_selectors:
                - pod_cpu_utilization
                - pod_memory_utilization
                - pod_network_rx_bytes
                - pod_network_tx_bytes
                - pod_cpu_utilization_over_pod_limit
                - pod_memory_utilization_over_pod_limit
            - dimensions:
                - - ClusterName
                  - Namespace
                  - PodName
              metric_name_selectors:
                - pod_number_of_container_restarts
            - dimensions:
                - - ClusterName
                  - Namespace
                  - PodName
                - - ClusterName
              metric_name_selectors:
                - pod_cpu_reserved_capacity
                - pod_memory_reserved_capacity
            - dimensions:
                - - ClusterName
                  - InstanceId
                  - NodeName
                - - ClusterName
              metric_name_selectors:
                - node_cpu_utilization
                - node_memory_utilization
                - node_network_total_bytes
                - node_cpu_reserved_capacity
                - node_memory_reserved_capacity
                - node_number_of_running_pods
                - node_number_of_running_containers
            - dimensions:
                - - ClusterName
              metric_name_selectors:
                - node_cpu_usage_total
                - node_cpu_limit
                - node_memory_working_set
                - node_memory_limit
            - dimensions:
                - - ClusterName
                  - InstanceId
                  - NodeName
                - - ClusterName
              metric_name_selectors:
                - node_filesystem_utilization
            - dimensions:
                - - ClusterName
                  - Namespace
                  - Service
                - - ClusterName
              metric_name_selectors:
                - service_number_of_running_pods
            - dimensions:
                - - ClusterName
                  - Namespace
                - - ClusterName
              metric_name_selectors:
                - namespace_number_of_running_pods
            - dimensions:
                - - ClusterName
              metric_name_selectors:
                - cluster_node_count
                - cluster_failed_node_count
        middleware: agenthealth/logs
        namespace: ContainerInsights
        no_verify_ssl: false
        num_workers: 8
        output_destination: cloudwatch
        parse_json_encoded_attr_values:
            - Sources
            - kubernetes
        profile: ""
        proxy_address: ""
        region: us-east-1
        request_timeout_seconds: 30
        resource_arn: ""
        resource_to_telemetry_conversion:
            enabled: true
        retain_initial_value_of_delta_metric: false
        role_arn: ""
        version: "0"
    awsxray/application_signals:
        certificate_file_path: ""
        endpoint: ""
        imds_retries: 1
        index_all_attributes: false
        indexed_attributes:
            - aws.local.service
            - aws.local.operation
            - aws.local.environment
            - aws.remote.service
            - aws.remote.operation
            - aws.remote.environment
            - aws.remote.resource.identifier
            - aws.remote.resource.type
        local_mode: false
        max_retries: 2
        middleware: agenthealth/traces
        no_verify_ssl: false
        num_workers: 8
        profile: ""
        proxy_address: ""
        region: us-east-1
        request_timeout_seconds: 30
        resource_arn: ""
        role_arn: ""
        telemetry:
            enabled: true
            include_metadata: true
extensions:
    agenthealth/logs:
        is_usage_data_enabled: true
        stats:
            operations:
                - PutLogEvents
            usage_flags:
                mode: K8E
                region_type: ACJ
    agenthealth/traces:
        is_usage_data_enabled: true
        stats:
            operations:
                - PutTraceSegments
            usage_flags:
                mode: K8E
                region_type: ACJ
    awsproxy/application_signals:
        aws_endpoint: ""
        certificate_file_path: ""
        dialer:
<<<<<<< HEAD
          timeout: "0s"
=======
            timeout: 0s
>>>>>>> 55a3d882
        endpoint: 0.0.0.0:2000
        imds_retries: 1
        local_mode: false
        profile: ""
        proxy_address: ""
        region: us-east-1
        service_name: ""
        role_arn: ""
        service_name: ""
processors:
    awsapplicationsignals:
        limiter:
            disabled: false
            drop_threshold: 500
            garbage_collection_interval: 10m0s
            log_dropped_metrics: true
            rotation_interval: 10m0s
        resolvers:
          - name: TestCluster
            platform: k8s
    batch/containerinsights:
        metadata_cardinality_limit: 1000
        send_batch_max_size: 0
        send_batch_size: 8192
        timeout: 5s
    resourcedetection:
        aks:
            resource_attributes:
                cloud.platform:
                    enabled: true
                cloud.provider:
                    enabled: true
                k8s.cluster.name:
<<<<<<< HEAD
                  enabled: false
=======
                    enabled: false
>>>>>>> 55a3d882
        azure:
            resource_attributes:
                azure.resourcegroup.name:
                    enabled: true
                azure.vm.name:
                    enabled: true
                azure.vm.scaleset.name:
                    enabled: true
                azure.vm.size:
                    enabled: true
                cloud.account.id:
                    enabled: true
                cloud.platform:
                    enabled: true
                cloud.provider:
                    enabled: true
                cloud.region:
                    enabled: true
                host.id:
                    enabled: true
                host.name:
                    enabled: true
            tags: []
        compression: ""
        consul:
            address: ""
            datacenter: ""
            namespace: ""
            resource_attributes:
                cloud.region:
                    enabled: true
                host.id:
                    enabled: true
                host.name:
                    enabled: true
            token_file: ""
        detectors:
            - eks
            - env
            - ec2
        disable_keep_alives: false
        docker:
            resource_attributes:
                host.name:
                    enabled: true
                os.type:
                    enabled: true
        ec2:
            resource_attributes:
                cloud.account.id:
                    enabled: true
                cloud.availability_zone:
                    enabled: true
                cloud.platform:
                    enabled: true
                cloud.provider:
                    enabled: true
                cloud.region:
                    enabled: true
                host.id:
                    enabled: true
                host.image.id:
                    enabled: true
                host.name:
                    enabled: true
                host.type:
                    enabled: true
            tags:
                - ^kubernetes.io/cluster/.*$
                - ^aws:autoscaling:groupName
        ecs:
            resource_attributes:
                aws.ecs.cluster.arn:
                    enabled: true
                aws.ecs.launchtype:
                    enabled: true
                aws.ecs.task.arn:
                    enabled: true
                aws.ecs.task.family:
                    enabled: true
                aws.ecs.task.id:
                    enabled: true
                aws.ecs.task.revision:
                    enabled: true
                aws.ecs.task.id:
                  enabled: true
                aws.log.group.arns:
                    enabled: true
                aws.log.group.names:
                    enabled: true
                aws.log.stream.arns:
                    enabled: true
                aws.log.stream.names:
                    enabled: true
                cloud.account.id:
                    enabled: true
                cloud.availability_zone:
                    enabled: true
                cloud.platform:
                    enabled: true
                cloud.provider:
                    enabled: true
                cloud.region:
                    enabled: true
        eks:
            resource_attributes:
                cloud.platform:
                    enabled: true
                cloud.provider:
                    enabled: true
                k8s.cluster.name:
<<<<<<< HEAD
                  enabled: false
=======
                    enabled: false
>>>>>>> 55a3d882
        elasticbeanstalk:
            resource_attributes:
                cloud.platform:
                    enabled: true
                cloud.provider:
                    enabled: true
                deployment.environment:
                    enabled: true
                service.instance.id:
                    enabled: true
                service.version:
                    enabled: true
        endpoint: ""
        gcp:
            resource_attributes:
                cloud.account.id:
                    enabled: true
                cloud.availability_zone:
                    enabled: true
                cloud.platform:
                    enabled: true
                cloud.provider:
                    enabled: true
                cloud.region:
                    enabled: true
                faas.id:
                    enabled: true
                faas.instance:
                    enabled: true
                faas.name:
                    enabled: true
                faas.version:
                    enabled: true
                gcp.cloud_run.job.execution:
                    enabled: true
                gcp.cloud_run.job.task_index:
                    enabled: true
                gcp.gce.instance.hostname:
                    enabled: false
                gcp.gce.instance.name:
                    enabled: false
                host.id:
                    enabled: true
                host.name:
                    enabled: true
                host.type:
                    enabled: true
                k8s.cluster.name:
                    enabled: true
        heroku:
            resource_attributes:
                cloud.provider:
                    enabled: true
                heroku.app.id:
                    enabled: true
                heroku.dyno.id:
                    enabled: true
                heroku.release.commit:
                    enabled: true
                heroku.release.creation_timestamp:
                    enabled: true
                service.instance.id:
                    enabled: true
                service.name:
                    enabled: true
                service.version:
                    enabled: true
<<<<<<< HEAD
        http2_ping_timeout: "0s"
        http2_read_idle_timeout: "0s"
=======
        http2_ping_timeout: 0s
        http2_read_idle_timeout: 0s
>>>>>>> 55a3d882
        idle_conn_timeout: 1m30s
        k8snode:
            auth_type: serviceAccount
            context: ""
            kube_config_path: ""
            node_from_env_var: ""
            resource_attributes:
                k8s.node.name:
                    enabled: true
                k8s.node.uid:
                    enabled: true
        lambda:
            resource_attributes:
                aws.log.group.names:
                    enabled: true
                aws.log.stream.names:
                    enabled: true
                cloud.platform:
                    enabled: true
                cloud.provider:
                    enabled: true
                cloud.region:
                    enabled: true
                faas.instance:
                    enabled: true
                faas.max_memory:
                    enabled: true
                faas.name:
                    enabled: true
                faas.version:
                    enabled: true
        max_idle_conns: 100
        openshift:
            address: ""
            resource_attributes:
                cloud.platform:
                    enabled: true
                cloud.provider:
                    enabled: true
                cloud.region:
                    enabled: true
                k8s.cluster.name:
                    enabled: true
            tls:
<<<<<<< HEAD
              ca_file: ""
              cert_file: ""
              include_system_ca_certs_pool: false
              insecure: false
              insecure_skip_verify: false
              key_file: ""
              max_version: ""
              min_version: ""
              reload_interval: "0s"
              server_name_override: ""
=======
                ca_file: ""
                cert_file: ""
                include_system_ca_certs_pool: false
                insecure: false
                insecure_skip_verify: false
                key_file: ""
                max_version: ""
                min_version: ""
                reload_interval: 0s
                server_name_override: ""
>>>>>>> 55a3d882
            token: ""
        override: true
        proxy_url: ""
        read_buffer_size: 0
        system:
            resource_attributes:
                host.arch:
                    enabled: false
                host.cpu.cache.l2.size:
                    enabled: false
                host.cpu.family:
                    enabled: false
                host.cpu.model.id:
                    enabled: false
                host.cpu.model.name:
                    enabled: false
                host.cpu.stepping:
                    enabled: false
                host.cpu.vendor.id:
                    enabled: false
                host.id:
                    enabled: false
                host.ip:
<<<<<<< HEAD
                  enabled: false
                host.mac:
                  enabled: false
=======
                    enabled: false
                host.mac:
                    enabled: false
>>>>>>> 55a3d882
                host.name:
                    enabled: true
                os.description:
                    enabled: false
                os.type:
                    enabled: true
        timeout: 2s
        tls:
<<<<<<< HEAD
          ca_file: ""
          cert_file: ""
          include_system_ca_certs_pool: false
          insecure: false
          insecure_skip_verify: false
          key_file: ""
          max_version: ""
          min_version: ""
          reload_interval: "0s"
          server_name_override: ""
=======
            ca_file: ""
            cert_file: ""
            include_system_ca_certs_pool: false
            insecure: false
            insecure_skip_verify: false
            key_file: ""
            max_version: ""
            min_version: ""
            reload_interval: 0s
            server_name_override: ""
>>>>>>> 55a3d882
        write_buffer_size: 0
receivers:
    awscontainerinsightreceiver:
        accelerated_compute_metrics: false
        add_container_name_metric_label: false
        add_full_pod_name_metric_label: false
        add_service_as_attribute: true
        certificate_file_path: ""
        cluster_name: TestCluster
        collection_interval: 30s
        container_orchestrator: eks
        enable_control_plane_metrics: false
        endpoint: ""
        host_ip: ""
        host_name: ""
        imds_retries: 1
        kube_config_path: ""
        leader_lock_name: cwagent-clusterleader
        leader_lock_using_config_map_only: true
        local_mode: false
        max_retries: 0
        no_verify_ssl: false
        num_workers: 0
        prefer_full_pod_name: false
        profile: ""
        proxy_address: ""
        region: us-east-1
        request_timeout_seconds: 0
        resource_arn: ""
        role_arn: ""
    otlp/application_signals:
        protocols:
            grpc:
                dialer:
                    timeout: 0s
                endpoint: 0.0.0.0:4315
                dialer:
                  timeout: "0s"
                include_metadata: false
                max_concurrent_streams: 0
                max_recv_msg_size_mib: 0
                read_buffer_size: 524288
                transport: tcp
                write_buffer_size: 0
            http:
                endpoint: 0.0.0.0:4316
                include_metadata: false
                logs_url_path: /v1/logs
                max_request_body_size: 0
                metrics_url_path: /v1/metrics
                traces_url_path: /v1/traces
service:
    extensions:
        - awsproxy/application_signals
        - agenthealth/traces
        - agenthealth/logs
    pipelines:
        metrics/application_signals:
            exporters:
                - awsemf/application_signals
            processors:
                - resourcedetection
                - awsapplicationsignals
            receivers:
                - otlp/application_signals
        metrics/containerinsights:
            exporters:
                - awsemf/containerinsights
            processors:
                - batch/containerinsights
            receivers:
                - awscontainerinsightreceiver
        traces/application_signals:
            exporters:
                - awsxray/application_signals
            processors:
                - resourcedetection
                - awsapplicationsignals
            receivers:
                - otlp/application_signals
    telemetry:
        logs:
            development: false
            disable_caller: false
            disable_stacktrace: false
            encoding: console
            level: info
            sampling:
                enabled: true
                initial: 2
                thereafter: 500
                tick: 10s
        metrics:
            address: ""
            level: None
        traces: {}<|MERGE_RESOLUTION|>--- conflicted
+++ resolved
@@ -276,18 +276,13 @@
         aws_endpoint: ""
         certificate_file_path: ""
         dialer:
-<<<<<<< HEAD
-          timeout: "0s"
-=======
             timeout: 0s
->>>>>>> 55a3d882
         endpoint: 0.0.0.0:2000
         imds_retries: 1
         local_mode: false
         profile: ""
         proxy_address: ""
         region: us-east-1
-        service_name: ""
         role_arn: ""
         service_name: ""
 processors:
@@ -299,8 +294,8 @@
             log_dropped_metrics: true
             rotation_interval: 10m0s
         resolvers:
-          - name: TestCluster
-            platform: k8s
+            - name: TestCluster
+              platform: k8s
     batch/containerinsights:
         metadata_cardinality_limit: 1000
         send_batch_max_size: 0
@@ -314,11 +309,7 @@
                 cloud.provider:
                     enabled: true
                 k8s.cluster.name:
-<<<<<<< HEAD
-                  enabled: false
-=======
-                    enabled: false
->>>>>>> 55a3d882
+                    enabled: false
         azure:
             resource_attributes:
                 azure.resourcegroup.name:
@@ -403,8 +394,6 @@
                     enabled: true
                 aws.ecs.task.revision:
                     enabled: true
-                aws.ecs.task.id:
-                  enabled: true
                 aws.log.group.arns:
                     enabled: true
                 aws.log.group.names:
@@ -430,11 +419,7 @@
                 cloud.provider:
                     enabled: true
                 k8s.cluster.name:
-<<<<<<< HEAD
-                  enabled: false
-=======
-                    enabled: false
->>>>>>> 55a3d882
+                    enabled: false
         elasticbeanstalk:
             resource_attributes:
                 cloud.platform:
@@ -502,13 +487,8 @@
                     enabled: true
                 service.version:
                     enabled: true
-<<<<<<< HEAD
-        http2_ping_timeout: "0s"
-        http2_read_idle_timeout: "0s"
-=======
         http2_ping_timeout: 0s
         http2_read_idle_timeout: 0s
->>>>>>> 55a3d882
         idle_conn_timeout: 1m30s
         k8snode:
             auth_type: serviceAccount
@@ -553,18 +533,6 @@
                 k8s.cluster.name:
                     enabled: true
             tls:
-<<<<<<< HEAD
-              ca_file: ""
-              cert_file: ""
-              include_system_ca_certs_pool: false
-              insecure: false
-              insecure_skip_verify: false
-              key_file: ""
-              max_version: ""
-              min_version: ""
-              reload_interval: "0s"
-              server_name_override: ""
-=======
                 ca_file: ""
                 cert_file: ""
                 include_system_ca_certs_pool: false
@@ -575,7 +543,6 @@
                 min_version: ""
                 reload_interval: 0s
                 server_name_override: ""
->>>>>>> 55a3d882
             token: ""
         override: true
         proxy_url: ""
@@ -599,15 +566,9 @@
                 host.id:
                     enabled: false
                 host.ip:
-<<<<<<< HEAD
-                  enabled: false
+                    enabled: false
                 host.mac:
-                  enabled: false
-=======
-                    enabled: false
-                host.mac:
-                    enabled: false
->>>>>>> 55a3d882
+                    enabled: false
                 host.name:
                     enabled: true
                 os.description:
@@ -616,18 +577,6 @@
                     enabled: true
         timeout: 2s
         tls:
-<<<<<<< HEAD
-          ca_file: ""
-          cert_file: ""
-          include_system_ca_certs_pool: false
-          insecure: false
-          insecure_skip_verify: false
-          key_file: ""
-          max_version: ""
-          min_version: ""
-          reload_interval: "0s"
-          server_name_override: ""
-=======
             ca_file: ""
             cert_file: ""
             include_system_ca_certs_pool: false
@@ -638,7 +587,6 @@
             min_version: ""
             reload_interval: 0s
             server_name_override: ""
->>>>>>> 55a3d882
         write_buffer_size: 0
 receivers:
     awscontainerinsightreceiver:
@@ -675,8 +623,6 @@
                 dialer:
                     timeout: 0s
                 endpoint: 0.0.0.0:4315
-                dialer:
-                  timeout: "0s"
                 include_metadata: false
                 max_concurrent_streams: 0
                 max_recv_msg_size_mib: 0
