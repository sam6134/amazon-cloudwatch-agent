--- conflicted
+++ resolved
@@ -143,11 +143,8 @@
         resource_arn: ""
         role_arn: ""
         shared_credentials_file: []
-<<<<<<< HEAD
         gpu_metrics: true
-=======
         accelerated_compute_metrics: true
->>>>>>> 79d7271f
     tcplog/emf_logs:
         attributes: {}
         encoding: utf-8
