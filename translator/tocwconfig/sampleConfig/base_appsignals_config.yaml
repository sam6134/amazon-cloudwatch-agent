exporters:
    awsemf/application_signals:
        certificate_file_path: ""
        detailed_metrics: false
        dimension_rollup_option: NoDimensionRollup
        disable_metric_extraction: false
        eks_fargate_container_insights_enabled: false
        endpoint: https://fake_endpoint
        enhanced_container_insights: false
        imds_retries: 1
        local_mode: true
        log_group_name: /aws/application-signals/data
        log_retention: 0
        log_stream_name: ""
        max_retries: 2
        metric_declarations:
            - dimensions:
                - - Environment
                  - Operation
                  - Service
                - - Environment
                  - Service
              label_matchers:
                - label_names:
                    - Telemetry.Source
                  regex: ^(ServerSpan|LocalRootSpan)$
                  separator: ;
              metric_name_selectors:
                - Latency
                - Fault
                - Error
            - dimensions:
                - - Environment
                  - Operation
                  - RemoteOperation
                  - RemoteResourceIdentifier
                  - RemoteResourceType
                  - RemoteService
                  - Service
                - - Environment
                  - Operation
                  - RemoteOperation
                  - RemoteService
                  - Service
                - - Environment
                  - RemoteService
                  - Service
                - - Environment
                  - RemoteOperation
                  - RemoteResourceIdentifier
                  - RemoteResourceType
                  - RemoteService
                  - Service
                - - Environment
                  - RemoteOperation
                  - RemoteService
                  - Service
                - - Environment
                  - RemoteResourceIdentifier
                  - RemoteResourceType
                  - RemoteService
                  - Service
                - - RemoteResourceIdentifier
                  - RemoteResourceType
                  - RemoteService
                - - RemoteService
              label_matchers:
                - label_names:
                    - Telemetry.Source
                  regex: ^(ClientSpan|ProducerSpan|ConsumerSpan)$
                  separator: ;
              metric_name_selectors:
                - Latency
                - Fault
                - Error
        middleware: agenthealth/logs
        namespace: ApplicationSignals
        no_verify_ssl: false
        num_workers: 8
        output_destination: cloudwatch
        profile: AmazonCloudWatchAgent
        proxy_address: ""
        region: us-east-1
        request_timeout_seconds: 30
        resource_arn: ""
        resource_to_telemetry_conversion:
            enabled: false
        retain_initial_value_of_delta_metric: false
        role_arn: ""
        shared_credentials_file:
            - fake-path
        version: "1"
    awsxray/application_signals:
        certificate_file_path: ""
        endpoint: https://fake_endpoint
        imds_retries: 1
        index_all_attributes: false
        indexed_attributes:
            - aws.local.service
            - aws.local.operation
            - aws.local.environment
            - aws.remote.service
            - aws.remote.operation
            - aws.remote.environment
            - aws.remote.resource.identifier
            - aws.remote.resource.type
        local_mode: true
        max_retries: 2
        middleware: agenthealth/traces
        no_verify_ssl: false
        num_workers: 8
        profile: AmazonCloudWatchAgent
        proxy_address: ""
        region: us-east-1
        request_timeout_seconds: 30
        resource_arn: ""
        role_arn: ""
        shared_credentials_file:
            - fake-path
        telemetry:
            enabled: true
            include_metadata: true
    debug/application_signals:
        sampling_initial: 2
        sampling_thereafter: 500
        verbosity: Detailed
extensions:
    agenthealth/logs:
        is_usage_data_enabled: true
        stats:
            operations:
                - PutLogEvents
            usage_flags:
                mode: OP
                region_type: ACJ
    agenthealth/traces:
        is_usage_data_enabled: true
        stats:
            operations:
                - PutTraceSegments
            usage_flags:
                mode: OP
                region_type: ACJ
    awsproxy/application_signals:
        aws_endpoint: https://fake_endpoint
<<<<<<< HEAD
        dialer:
            timeout: "0s"
        certificate_file_path: ""
=======
        certificate_file_path: ""
        dialer:
            timeout: 0s
>>>>>>> 6f8ea66c
        endpoint: 0.0.0.0:2000
        imds_retries: 1
        local_mode: true
        profile: AmazonCloudWatchAgent
        proxy_address: ""
        region: us-east-1
        role_arn: ""
        service_name: ""
        shared_credentials_file:
            - fake-path
<<<<<<< HEAD
    entitystore:
        mode: onPremise
        profile: AmazonCloudWatchAgent
        region: us-east-1
        shared_credential_file: fake-path
processors:
    awsentity: {}
=======
processors:
>>>>>>> 6f8ea66c
    awsapplicationsignals:
        resolvers:
            - name: ""
              platform: generic
    resourcedetection:
        aks:
            resource_attributes:
                cloud.platform:
                    enabled: true
                cloud.provider:
                    enabled: true
                k8s.cluster.name:
                    enabled: false
        azure:
            resource_attributes:
                azure.resourcegroup.name:
                    enabled: true
                azure.vm.name:
                    enabled: true
                azure.vm.scaleset.name:
                    enabled: true
                azure.vm.size:
                    enabled: true
                cloud.account.id:
                    enabled: true
                cloud.platform:
                    enabled: true
                cloud.provider:
                    enabled: true
                cloud.region:
                    enabled: true
                host.id:
                    enabled: true
                host.name:
                    enabled: true
            tags: []
        compression: ""
        consul:
            address: ""
            datacenter: ""
            namespace: ""
            resource_attributes:
                cloud.region:
                    enabled: true
                host.id:
                    enabled: true
                host.name:
                    enabled: true
            token_file: ""
        detectors:
            - eks
            - env
            - ec2
        disable_keep_alives: false
        docker:
            resource_attributes:
                host.name:
                    enabled: true
                os.type:
                    enabled: true
        ec2:
            resource_attributes:
                cloud.account.id:
                    enabled: true
                cloud.availability_zone:
                    enabled: true
                cloud.platform:
                    enabled: true
                cloud.provider:
                    enabled: true
                cloud.region:
                    enabled: true
                host.id:
                    enabled: true
                host.image.id:
                    enabled: true
                host.name:
                    enabled: true
                host.type:
                    enabled: true
            tags:
                - ^kubernetes.io/cluster/.*$
                - ^aws:autoscaling:groupName
        ecs:
            resource_attributes:
                aws.ecs.cluster.arn:
                    enabled: true
                aws.ecs.launchtype:
                    enabled: true
                aws.ecs.task.arn:
                    enabled: true
                aws.ecs.task.family:
                    enabled: true
                aws.ecs.task.id:
                    enabled: true
                aws.ecs.task.revision:
                    enabled: true
                aws.log.group.arns:
                    enabled: true
                aws.log.group.names:
                    enabled: true
                aws.log.stream.arns:
                    enabled: true
                aws.log.stream.names:
                    enabled: true
                cloud.account.id:
                    enabled: true
                cloud.availability_zone:
                    enabled: true
                cloud.platform:
                    enabled: true
                cloud.provider:
                    enabled: true
                cloud.region:
                    enabled: true
        eks:
            resource_attributes:
                cloud.platform:
                    enabled: true
                cloud.provider:
                    enabled: true
                k8s.cluster.name:
                    enabled: false
        elasticbeanstalk:
            resource_attributes:
                cloud.platform:
                    enabled: true
                cloud.provider:
                    enabled: true
                deployment.environment:
                    enabled: true
                service.instance.id:
                    enabled: true
                service.version:
                    enabled: true
        endpoint: ""
        gcp:
            resource_attributes:
                cloud.account.id:
                    enabled: true
                cloud.availability_zone:
                    enabled: true
                cloud.platform:
                    enabled: true
                cloud.provider:
                    enabled: true
                cloud.region:
                    enabled: true
                faas.id:
                    enabled: true
                faas.instance:
                    enabled: true
                faas.name:
                    enabled: true
                faas.version:
                    enabled: true
                gcp.cloud_run.job.execution:
                    enabled: true
                gcp.cloud_run.job.task_index:
                    enabled: true
                gcp.gce.instance.hostname:
                    enabled: false
                gcp.gce.instance.name:
                    enabled: false
                host.id:
                    enabled: true
                host.name:
                    enabled: true
                host.type:
                    enabled: true
                k8s.cluster.name:
                    enabled: true
        heroku:
            resource_attributes:
                cloud.provider:
                    enabled: true
                heroku.app.id:
                    enabled: true
                heroku.dyno.id:
                    enabled: true
                heroku.release.commit:
                    enabled: true
                heroku.release.creation_timestamp:
                    enabled: true
                service.instance.id:
                    enabled: true
                service.name:
                    enabled: true
                service.version:
                    enabled: true
<<<<<<< HEAD
        http2_ping_timeout: "0s"
        http2_read_idle_timeout: "0s"
=======
        http2_ping_timeout: 0s
        http2_read_idle_timeout: 0s
>>>>>>> 6f8ea66c
        idle_conn_timeout: 1m30s
        k8snode:
            auth_type: serviceAccount
            context: ""
            kube_config_path: ""
            node_from_env_var: ""
            resource_attributes:
                k8s.node.name:
                    enabled: true
                k8s.node.uid:
                    enabled: true
        lambda:
            resource_attributes:
                aws.log.group.names:
                    enabled: true
                aws.log.stream.names:
                    enabled: true
                cloud.platform:
                    enabled: true
                cloud.provider:
                    enabled: true
                cloud.region:
                    enabled: true
                faas.instance:
                    enabled: true
                faas.max_memory:
                    enabled: true
                faas.name:
                    enabled: true
                faas.version:
                    enabled: true
        max_idle_conns: 100
        openshift:
            address: ""
            resource_attributes:
                cloud.platform:
                    enabled: true
                cloud.provider:
                    enabled: true
                cloud.region:
                    enabled: true
                k8s.cluster.name:
                    enabled: true
            tls:
                ca_file: ""
                cert_file: ""
                include_system_ca_certs_pool: false
                insecure: false
                insecure_skip_verify: false
                key_file: ""
                max_version: ""
                min_version: ""
                reload_interval: "0s"
                server_name_override: ""
            token: ""
        override: true
        proxy_url: ""
        read_buffer_size: 0
        system:
            resource_attributes:
                host.arch:
                    enabled: false
                host.cpu.cache.l2.size:
                    enabled: false
                host.cpu.family:
                    enabled: false
                host.cpu.model.id:
                    enabled: false
                host.cpu.model.name:
                    enabled: false
                host.cpu.stepping:
                    enabled: false
                host.cpu.vendor.id:
                    enabled: false
                host.id:
                    enabled: false
                host.ip:
                    enabled: false
                host.mac:
                    enabled: false
                host.name:
                    enabled: true
                os.description:
                    enabled: false
                os.type:
                    enabled: true
        timeout: 2s
        tls:
            ca_file: ""
            cert_file: ""
            include_system_ca_certs_pool: false
            insecure: false
            insecure_skip_verify: false
            key_file: ""
            max_version: ""
            min_version: ""
<<<<<<< HEAD
            reload_interval: "0s"
=======
            reload_interval: 0s
>>>>>>> 6f8ea66c
            server_name_override: ""
        write_buffer_size: 0
receivers:
    otlp/application_signals:
        protocols:
            grpc:
                dialer:
<<<<<<< HEAD
                    timeout: "0s"
=======
                    timeout: 0s
>>>>>>> 6f8ea66c
                endpoint: 0.0.0.0:4315
                include_metadata: false
                max_concurrent_streams: 0
                max_recv_msg_size_mib: 0
                read_buffer_size: 524288
                transport: tcp
                write_buffer_size: 0
            http:
                endpoint: 0.0.0.0:4316
                include_metadata: false
                logs_url_path: /v1/logs
                max_request_body_size: 0
                metrics_url_path: /v1/metrics
                traces_url_path: /v1/traces
service:
    extensions:
        - awsproxy/application_signals
        - agenthealth/traces
        - agenthealth/logs
        - entitystore
    pipelines:
        metrics/application_signals:
            exporters:
<<<<<<< HEAD
=======
                - debug/application_signals
>>>>>>> 6f8ea66c
                - awsemf/application_signals
            processors:
                - awsentity
                - resourcedetection
                - awsapplicationsignals
            receivers:
                - otlp/application_signals
        traces/application_signals:
            exporters:
<<<<<<< HEAD
=======
                - debug/application_signals
>>>>>>> 6f8ea66c
                - awsxray/application_signals
            processors:
                - resourcedetection
                - awsapplicationsignals
            receivers:
                - otlp/application_signals
    telemetry:
        logs:
            development: false
            disable_caller: false
            disable_stacktrace: false
            encoding: console
<<<<<<< HEAD
            level: info
=======
            level: debug
>>>>>>> 6f8ea66c
            output_paths:
                - /opt/aws/amazon-cloudwatch-agent/logs/amazon-cloudwatch-agent.log
            sampling:
                enabled: true
                initial: 2
                thereafter: 500
                tick: 10s
        metrics:
            address: ""
            level: None
        traces: {}<|MERGE_RESOLUTION|>--- conflicted
+++ resolved
@@ -143,15 +143,9 @@
                 region_type: ACJ
     awsproxy/application_signals:
         aws_endpoint: https://fake_endpoint
-<<<<<<< HEAD
-        dialer:
-            timeout: "0s"
-        certificate_file_path: ""
-=======
         certificate_file_path: ""
         dialer:
             timeout: 0s
->>>>>>> 6f8ea66c
         endpoint: 0.0.0.0:2000
         imds_retries: 1
         local_mode: true
@@ -162,7 +156,6 @@
         service_name: ""
         shared_credentials_file:
             - fake-path
-<<<<<<< HEAD
     entitystore:
         mode: onPremise
         profile: AmazonCloudWatchAgent
@@ -170,9 +163,6 @@
         shared_credential_file: fake-path
 processors:
     awsentity: {}
-=======
-processors:
->>>>>>> 6f8ea66c
     awsapplicationsignals:
         resolvers:
             - name: ""
@@ -268,6 +258,8 @@
                     enabled: true
                 aws.ecs.task.id:
                     enabled: true
+                aws.ecs.task.id:
+                    enabled: true
                 aws.ecs.task.revision:
                     enabled: true
                 aws.log.group.arns:
@@ -363,13 +355,8 @@
                     enabled: true
                 service.version:
                     enabled: true
-<<<<<<< HEAD
-        http2_ping_timeout: "0s"
-        http2_read_idle_timeout: "0s"
-=======
         http2_ping_timeout: 0s
         http2_read_idle_timeout: 0s
->>>>>>> 6f8ea66c
         idle_conn_timeout: 1m30s
         k8snode:
             auth_type: serviceAccount
@@ -466,11 +453,7 @@
             key_file: ""
             max_version: ""
             min_version: ""
-<<<<<<< HEAD
-            reload_interval: "0s"
-=======
             reload_interval: 0s
->>>>>>> 6f8ea66c
             server_name_override: ""
         write_buffer_size: 0
 receivers:
@@ -478,11 +461,7 @@
         protocols:
             grpc:
                 dialer:
-<<<<<<< HEAD
-                    timeout: "0s"
-=======
                     timeout: 0s
->>>>>>> 6f8ea66c
                 endpoint: 0.0.0.0:4315
                 include_metadata: false
                 max_concurrent_streams: 0
@@ -506,10 +485,7 @@
     pipelines:
         metrics/application_signals:
             exporters:
-<<<<<<< HEAD
-=======
                 - debug/application_signals
->>>>>>> 6f8ea66c
                 - awsemf/application_signals
             processors:
                 - awsentity
@@ -519,10 +495,7 @@
                 - otlp/application_signals
         traces/application_signals:
             exporters:
-<<<<<<< HEAD
-=======
                 - debug/application_signals
->>>>>>> 6f8ea66c
                 - awsxray/application_signals
             processors:
                 - resourcedetection
@@ -535,11 +508,7 @@
             disable_caller: false
             disable_stacktrace: false
             encoding: console
-<<<<<<< HEAD
-            level: info
-=======
             level: debug
->>>>>>> 6f8ea66c
             output_paths:
                 - /opt/aws/amazon-cloudwatch-agent/logs/amazon-cloudwatch-agent.log
             sampling:
