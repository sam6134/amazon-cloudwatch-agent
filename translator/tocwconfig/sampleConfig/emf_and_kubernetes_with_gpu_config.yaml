connectors: {}
exporters:
  awscloudwatchlogs/emf_logs:
    certificate_file_path: ""
    emf_only: true
    endpoint: https://fake_endpoint
    imds_retries: 2
    local_mode: true
    log_group_name: emf/logs/default
    log_retention: 0
    log_stream_name: host_name_from_env
    max_retries: 2
    middleware: agenthealth/logs
    no_verify_ssl: false
    num_workers: 8
    profile: default
    proxy_address: ""
    raw_log: true
    region: us-east-1
    request_timeout_seconds: 30
    resource_arn: ""
    retry_on_failure:
      enabled: true
      initial_interval: 5s
      max_elapsed_time: 5m0s
      max_interval: 30s
      multiplier: 1.5
      randomization_factor: 0.5
    role_arn: ""
    sending_queue:
      enabled: true
      num_consumers: 1
      queue_size: 1000
      storage: null
    shared_credentials_file:
      - /root/.aws/credentials
  awsemf/containerinsights:
    certificate_file_path: ""
    detailed_metrics: false
    dimension_rollup_option: NoDimensionRollup
    disable_metric_extraction: true
    eks_fargate_container_insights_enabled: false
    endpoint: https://fake_endpoint
    enhanced_container_insights: true
    imds_retries: 2
    local_mode: true
    log_group_name: /aws/containerinsights/{ClusterName}/performance
    log_retention: 0
    log_stream_name: '{NodeName}'
    max_retries: 2
    metric_declarations:
      - dimensions:
          - - ClusterName
          - - ClusterName
            - ContainerName
            - FullPodName
            - Namespace
            - PodName
          - - ClusterName
            - ContainerName
            - Namespace
            - PodName
        label_matchers: []
        metric_name_selectors:
          - container_cpu_utilization
          - container_cpu_utilization_over_container_limit
          - container_cpu_limit
          - container_cpu_request
          - container_memory_utilization
          - container_memory_utilization_over_container_limit
          - container_memory_failures_total
          - container_memory_limit
          - container_memory_request
          - container_filesystem_usage
          - container_filesystem_available
          - container_filesystem_utilization
      - dimensions:
          - - ClusterName
            - Namespace
            - PodName
          - - ClusterName
          - - ClusterName
            - Namespace
            - Service
          - - ClusterName
            - Namespace
          - - ClusterName
            - FullPodName
            - Namespace
            - PodName
        label_matchers: []
        metric_name_selectors:
          - pod_cpu_utilization
          - pod_memory_utilization
          - pod_network_rx_bytes
          - pod_network_tx_bytes
          - pod_cpu_utilization_over_pod_limit
          - pod_memory_utilization_over_pod_limit
      - dimensions:
          - - ClusterName
            - FullPodName
            - Namespace
            - PodName
          - - ClusterName
            - Namespace
            - PodName
          - - ClusterName
            - Namespace
          - - ClusterName
        label_matchers: []
        metric_name_selectors:
          - pod_interface_network_rx_dropped
          - pod_interface_network_tx_dropped
      - dimensions:
          - - ClusterName
            - Namespace
            - PodName
          - - ClusterName
          - - ClusterName
            - FullPodName
            - Namespace
            - PodName
          - - ClusterName
            - Namespace
            - Service
        label_matchers: []
        metric_name_selectors:
          - pod_cpu_reserved_capacity
          - pod_memory_reserved_capacity
          - pod_number_of_container_restarts
          - pod_number_of_containers
          - pod_number_of_running_containers
          - pod_status_ready
          - pod_status_scheduled
          - pod_status_running
          - pod_status_pending
          - pod_status_failed
          - pod_status_unknown
          - pod_status_succeeded
          - pod_memory_request
          - pod_memory_limit
          - pod_cpu_limit
          - pod_cpu_request
          - pod_container_status_running
          - pod_container_status_terminated
          - pod_container_status_waiting
          - pod_container_status_waiting_reason_crash_loop_back_off
          - pod_container_status_waiting_reason_image_pull_error
          - pod_container_status_waiting_reason_start_error
          - pod_container_status_waiting_reason_create_container_error
          - pod_container_status_waiting_reason_create_container_config_error
          - pod_container_status_terminated_reason_oom_killed
      - dimensions:
          - - ClusterName
            - InstanceId
            - NodeName
          - - ClusterName
        label_matchers: []
        metric_name_selectors:
          - node_cpu_utilization
          - node_memory_utilization
          - node_network_total_bytes
          - node_cpu_reserved_capacity
          - node_memory_reserved_capacity
          - node_number_of_running_pods
          - node_number_of_running_containers
          - node_cpu_usage_total
          - node_cpu_limit
          - node_memory_working_set
          - node_memory_limit
          - node_status_condition_ready
          - node_status_condition_disk_pressure
          - node_status_condition_memory_pressure
          - node_status_condition_pid_pressure
          - node_status_condition_network_unavailable
          - node_status_condition_unknown
          - node_status_capacity_pods
          - node_status_allocatable_pods
      - dimensions:
          - - ClusterName
            - InstanceId
            - NodeName
          - - ClusterName
        label_matchers: []
        metric_name_selectors:
          - node_interface_network_rx_dropped
          - node_interface_network_tx_dropped
          - node_diskio_io_service_bytes_total
          - node_diskio_io_serviced_total
      - dimensions:
          - - ClusterName
            - InstanceId
            - NodeName
          - - ClusterName
        label_matchers: []
        metric_name_selectors:
          - node_filesystem_utilization
          - node_filesystem_inodes
          - node_filesystem_inodes_free
      - dimensions:
          - - ClusterName
            - Namespace
            - Service
          - - ClusterName
        label_matchers: []
        metric_name_selectors:
          - service_number_of_running_pods
      - dimensions:
          - - ClusterName
            - Namespace
            - PodName
          - - ClusterName
        label_matchers: []
        metric_name_selectors:
          - replicas_desired
          - replicas_ready
          - status_replicas_available
          - status_replicas_unavailable
      - dimensions:
          - - ClusterName
            - Namespace
            - PodName
          - - ClusterName
        label_matchers: []
        metric_name_selectors:
          - daemonset_status_number_available
          - daemonset_status_number_unavailable
      - dimensions:
          - - ClusterName
            - Namespace
          - - ClusterName
        label_matchers: []
        metric_name_selectors:
          - namespace_number_of_running_pods
      - dimensions:
          - - ClusterName
        label_matchers: []
        metric_name_selectors:
          - cluster_node_count
          - cluster_failed_node_count
          - cluster_number_of_running_pods
      - dimensions:
          - - ClusterName
            - endpoint
          - - ClusterName
        label_matchers: []
        metric_name_selectors:
          - apiserver_storage_size_bytes
          - apiserver_storage_db_total_size_in_bytes
          - etcd_db_total_size_in_bytes
      - dimensions:
          - - ClusterName
            - resource
          - - ClusterName
        label_matchers: []
        metric_name_selectors:
          - apiserver_storage_list_duration_seconds
          - apiserver_longrunning_requests
          - apiserver_storage_objects
      - dimensions:
          - - ClusterName
            - verb
          - - ClusterName
        label_matchers: []
        metric_name_selectors:
          - apiserver_request_duration_seconds
          - rest_client_request_duration_seconds
      - dimensions:
          - - ClusterName
            - code
            - verb
          - - ClusterName
        label_matchers: []
        metric_name_selectors:
          - apiserver_request_total
          - apiserver_request_total_5xx
      - dimensions:
          - - ClusterName
            - operation
          - - ClusterName
        label_matchers: []
        metric_name_selectors:
          - apiserver_admission_controller_admission_duration_seconds
          - apiserver_admission_step_admission_duration_seconds
          - etcd_request_duration_seconds
      - dimensions:
          - - ClusterName
            - code
            - method
          - - ClusterName
        label_matchers: []
        metric_name_selectors:
          - rest_client_requests_total
      - dimensions:
          - - ClusterName
            - request_kind
          - - ClusterName
        label_matchers: []
        metric_name_selectors:
          - apiserver_current_inflight_requests
          - apiserver_current_inqueue_requests
      - dimensions:
          - - ClusterName
            - name
          - - ClusterName
        label_matchers: []
        metric_name_selectors:
          - apiserver_admission_webhook_admission_duration_seconds
      - dimensions:
          - - ClusterName
            - group
          - - ClusterName
        label_matchers: []
        metric_name_selectors:
          - apiserver_requested_deprecated_apis
      - dimensions:
          - - ClusterName
            - reason
          - - ClusterName
        label_matchers: []
        metric_name_selectors:
          - apiserver_flowcontrol_rejected_requests_total
      - dimensions:
          - - ClusterName
            - priority_level
          - - ClusterName
        label_matchers: []
        metric_name_selectors:
          - apiserver_flowcontrol_request_concurrency_limit
      - dimensions:
          - - ClusterName
          - - ClusterName
            - ContainerName
            - Namespace
            - PodName
          - - ClusterName
            - ContainerName
            - FullPodName
            - Namespace
            - PodName
          - - ClusterName
            - ContainerName
            - FullPodName
            - GpuDevice
            - Namespace
            - PodName
        label_matchers: []
        metric_name_selectors:
          - container_gpu_utilization
          - container_gpu_memory_utilization
          - container_gpu_memory_total
          - container_gpu_memory_used
          - container_gpu_power_draw
          - container_gpu_temperature
      - dimensions:
          - - ClusterName
          - - ClusterName
            - Namespace
          - - ClusterName
            - Namespace
            - Service
          - - ClusterName
            - Namespace
            - PodName
          - - ClusterName
            - FullPodName
            - Namespace
            - PodName
          - - ClusterName
            - FullPodName
            - GpuDevice
            - Namespace
            - PodName
        label_matchers: []
        metric_name_selectors:
          - pod_gpu_utilization
          - pod_gpu_memory_utilization
          - pod_gpu_memory_total
          - pod_gpu_memory_used
          - pod_gpu_power_draw
          - pod_gpu_temperature
      - dimensions:
          - - ClusterName
          - - ClusterName
            - InstanceId
            - NodeName
          - - ClusterName
            - GpuDevice
            - InstanceId
            - InstanceType
            - NodeName
        label_matchers: []
        metric_name_selectors:
          - node_gpu_utilization
          - node_gpu_memory_utilization
          - node_gpu_memory_total
          - node_gpu_memory_used
          - node_gpu_power_draw
          - node_gpu_temperature
      - dimensions:
          - - ClusterName
            - InstanceId
            - NodeName
          - - ClusterName
        label_matchers: []
        metric_name_selectors:
          - node_gpu_total
          - node_gpu_request
          - node_gpu_limit
      - dimensions:
          - - ClusterName
        label_matchers: []
        metric_name_selectors:
          - cluster_gpu_request
          - cluster_gpu_total
      - dimensions:
          - - ClusterName
          - - ClusterName
            - ContainerName
            - Namespace
            - PodName
          - - ClusterName
            - ContainerName
            - FullPodName
            - Namespace
            - PodName
          - - ClusterName
            - ContainerName
            - FullPodName
            - Namespace
            - NeuronCore
            - NeuronDevice
            - PodName
        label_matchers: []
        metric_name_selectors:
          - container_neuroncore_utilization
          - container_neuroncore_memory_usage_total
          - container_neuroncore_memory_usage_constants
          - container_neuroncore_memory_usage_model_code
          - container_neuroncore_memory_usage_model_shared_scratchpad
          - container_neuroncore_memory_usage_runtime_memory
          - container_neuroncore_memory_usage_tensors
      - dimensions:
          - - ClusterName
          - - ClusterName
<<<<<<< HEAD
            - ContainerName
            - Namespace
            - PodName
          - - ClusterName
            - ContainerName
            - FullPodName
            - Namespace
            - PodName
          - - ClusterName
            - ContainerName
            - FullPodName
            - Namespace
            - NeuronDevice
            - PodName
        label_matchers: []
        metric_name_selectors:
          - container_neurondevice_hw_ecc_events_total_mem_ecc_corrected
          - container_neurondevice_hw_ecc_events_total_mem_ecc_uncorrected
          - container_neurondevice_hw_ecc_events_total_sram_ecc_corrected
          - container_neurondevice_hw_ecc_events_total_sram_ecc_uncorrected
      - dimensions:
          - - ClusterName
          - - ClusterName
=======
>>>>>>> 47f9f393
            - Namespace
          - - ClusterName
            - Namespace
            - Service
          - - ClusterName
            - Namespace
            - PodName
          - - ClusterName
            - FullPodName
            - Namespace
            - PodName
          - - ClusterName
            - FullPodName
            - Namespace
            - NeuronCore
            - NeuronDevice
            - PodName
        label_matchers: []
        metric_name_selectors:
          - pod_neuroncore_utilization
          - pod_neuroncore_memory_usage_total
          - pod_neuroncore_memory_usage_constants
          - pod_neuroncore_memory_usage_model_code
          - pod_neuroncore_memory_usage_model_shared_scratchpad
          - pod_neuroncore_memory_usage_runtime_memory
          - pod_neuroncore_memory_usage_tensors
      - dimensions:
          - - ClusterName
          - - ClusterName
<<<<<<< HEAD
            - Namespace
          - - ClusterName
            - Namespace
            - Service
          - - ClusterName
            - Namespace
            - PodName
          - - ClusterName
            - FullPodName
            - Namespace
            - PodName
          - - ClusterName
            - FullPodName
            - Namespace
            - NeuronDevice
            - PodName
        label_matchers: []
        metric_name_selectors:
          - pod_neurondevice_hw_ecc_events_total_mem_ecc_corrected
          - pod_neurondevice_hw_ecc_events_total_mem_ecc_uncorrected
          - pod_neurondevice_hw_ecc_events_total_sram_ecc_corrected
          - pod_neurondevice_hw_ecc_events_total_sram_ecc_uncorrected
      - dimensions:
          - - ClusterName
          - - ClusterName
=======
>>>>>>> 47f9f393
            - InstanceId
            - NodeName
          - - ClusterName
            - InstanceId
            - InstanceType
            - NeuronCore
            - NeuronDevice
            - NodeName
        label_matchers: []
        metric_name_selectors:
          - node_neuroncore_utilization
          - node_neuroncore_memory_usage_total
          - node_neuroncore_memory_usage_constants
          - node_neuroncore_memory_usage_model_code
          - node_neuroncore_memory_usage_model_shared_scratchpad
          - node_neuroncore_memory_usage_runtime_memory
          - node_neuroncore_memory_usage_tensors
      - dimensions:
          - - ClusterName
          - - ClusterName
            - InstanceId
            - NodeName
        label_matchers: []
        metric_name_selectors:
<<<<<<< HEAD
          - node_neuron_execution_errors_total
          - node_neuron_execution_errors_generic
          - node_neuron_execution_errors_numerical
          - node_neuron_execution_errors_transient
          - node_neuron_execution_errors_model
          - node_neuron_execution_errors_runtime
          - node_neuron_execution_errors_hardware
          - node_neuron_execution_status_total
          - node_neuron_execution_status_completed
          - node_neuron_execution_status_timed_out
          - node_neuron_execution_status_completed_with_err
          - node_neuron_execution_status_completed_with_num_err
          - node_neuron_execution_status_incorrect_input
          - node_neuron_execution_status_failed_to_queue
          - node_neurondevice_runtime_memory_used_bytes
          - node_neuron_execution_latency
      - dimensions:
          - - ClusterName
          - - ClusterName
            - InstanceId
            - NodeName
          - - ClusterName
            - InstanceId
            - NeuronDevice
            - NodeName
        label_matchers: []
        metric_name_selectors:
          - node_neurondevice_hw_ecc_events_total_mem_ecc_corrected
          - node_neurondevice_hw_ecc_events_total_mem_ecc_uncorrected
          - node_neurondevice_hw_ecc_events_total_sram_ecc_corrected
          - node_neurondevice_hw_ecc_events_total_sram_ecc_uncorrected
=======
          - node_neurondevice_runtime_memory_used_bytes
          - node_neuron_execution_latency
>>>>>>> 47f9f393
    metric_descriptors:
      - metric_name: apiserver_admission_controller_admission_duration_seconds
        overwrite: true
        unit: Seconds
      - metric_name: apiserver_admission_step_admission_duration_seconds
        overwrite: true
        unit: Seconds
      - metric_name: apiserver_admission_webhook_admission_duration_seconds
        overwrite: true
        unit: Seconds
      - metric_name: apiserver_current_inflight_requests
        overwrite: true
        unit: Count
      - metric_name: apiserver_current_inqueue_requests
        overwrite: true
        unit: Count
      - metric_name: apiserver_flowcontrol_rejected_requests_total
        overwrite: true
        unit: Count
      - metric_name: apiserver_flowcontrol_request_concurrency_limit
        overwrite: true
        unit: Count
      - metric_name: apiserver_longrunning_requests
        overwrite: true
        unit: Count
      - metric_name: apiserver_request_duration_seconds
        overwrite: true
        unit: Seconds
      - metric_name: apiserver_request_total
        overwrite: true
        unit: Count
      - metric_name: apiserver_request_total_5xx
        overwrite: true
        unit: Count
      - metric_name: apiserver_requested_deprecated_apis
        overwrite: true
        unit: Count
      - metric_name: apiserver_storage_objects
        overwrite: true
        unit: Count
      - metric_name: etcd_request_duration_seconds
        overwrite: true
        unit: Seconds
      - metric_name: apiserver_storage_list_duration_seconds
        overwrite: true
        unit: Seconds
      - metric_name: apiserver_storage_db_total_size_in_bytes
        overwrite: true
        unit: Bytes
      - metric_name: apiserver_storage_size_bytes
        overwrite: true
        unit: Bytes
      - metric_name: etcd_db_total_size_in_bytes
        overwrite: true
        unit: Bytes
      - metric_name: rest_client_request_duration_seconds
        overwrite: true
        unit: Seconds
      - metric_name: rest_client_requests_total
        overwrite: true
        unit: Count
    middleware: agenthealth/logs
    namespace: ContainerInsights
    no_verify_ssl: false
    num_workers: 8
    output_destination: cloudwatch
    parse_json_encoded_attr_values:
      - Sources
      - kubernetes
    profile: default
    proxy_address: ""
    region: us-east-1
    request_timeout_seconds: 30
    resource_arn: ""
    resource_to_telemetry_conversion:
      enabled: true
    retain_initial_value_of_delta_metric: false
    role_arn: ""
    shared_credentials_file:
      - /root/.aws/credentials
    version: "0"
extensions:
  agenthealth/logs:
    is_usage_data_enabled: true
    stats:
      operations:
        - PutLogEvents
      usage_flags:
        mode: OP
        region_type: ACJ
processors:
  batch/containerinsights:
    metadata_cardinality_limit: 1000
    metadata_keys: []
    send_batch_max_size: 0
    send_batch_size: 8192
    timeout: 5s
  batch/emf_logs:
    metadata_cardinality_limit: 1000
    metadata_keys: []
    send_batch_max_size: 0
    send_batch_size: 8192
    timeout: 5s
  gpuattributes/containerinsights: {}
  metricstransform/containerinsights:
    transforms:
      - action: insert
        aggregation_type: ""
        experimental_match_labels:
          code: ^5.*
        group_resource_labels: {}
        include: apiserver_request_total
        match_type: regexp
        new_name: apiserver_request_total_5xx
        operations: []
        submatch_case: ""
      - action: insert
        aggregation_type: ""
        experimental_match_labels: {}
        group_resource_labels: {}
        include: DCGM_FI_DEV_FB_USED_PERCENT
        match_type: ""
        new_name: container_gpu_memory_utilization
        operations:
          - action: add_label
            aggregated_values: []
            aggregation_type: ""
            experimental_scale: 0
            label: ""
            label_set: []
            label_value: ""
            new_label: Type
            new_value: ContainerGPU
            value_actions: []
          - action: experimental_scale_value
            aggregated_values: []
            aggregation_type: ""
            experimental_scale: 100
            label: ""
            label_set: []
            label_value: ""
            new_label: ""
            new_value: ""
            value_actions: []
        submatch_case: ""
      - action: insert
        aggregation_type: ""
        experimental_match_labels: {}
        group_resource_labels: {}
        include: DCGM_FI_DEV_FB_USED_PERCENT
        match_type: ""
        new_name: pod_gpu_memory_utilization
        operations:
          - action: add_label
            aggregated_values: []
            aggregation_type: ""
            experimental_scale: 0
            label: ""
            label_set: []
            label_value: ""
            new_label: Type
            new_value: PodGPU
            value_actions: []
          - action: experimental_scale_value
            aggregated_values: []
            aggregation_type: ""
            experimental_scale: 100
            label: ""
            label_set: []
            label_value: ""
            new_label: ""
            new_value: ""
            value_actions: []
        submatch_case: ""
      - action: insert
        aggregation_type: ""
        experimental_match_labels: {}
        group_resource_labels: {}
        include: DCGM_FI_DEV_FB_USED_PERCENT
        match_type: ""
        new_name: node_gpu_memory_utilization
        operations:
          - action: add_label
            aggregated_values: []
            aggregation_type: ""
            experimental_scale: 0
            label: ""
            label_set: []
            label_value: ""
            new_label: Type
            new_value: NodeGPU
            value_actions: []
          - action: experimental_scale_value
            aggregated_values: []
            aggregation_type: ""
            experimental_scale: 100
            label: ""
            label_set: []
            label_value: ""
            new_label: ""
            new_value: ""
            value_actions: []
        submatch_case: ""
      - action: insert
        aggregation_type: ""
        experimental_match_labels: {}
        group_resource_labels: {}
        include: DCGM_FI_DEV_FB_USED
        match_type: ""
        new_name: container_gpu_memory_used
        operations:
          - action: add_label
            aggregated_values: []
            aggregation_type: ""
            experimental_scale: 0
            label: ""
            label_set: []
            label_value: ""
            new_label: Type
            new_value: ContainerGPU
            value_actions: []
          - action: experimental_scale_value
            aggregated_values: []
            aggregation_type: ""
            experimental_scale: 1.048576e+06
            label: ""
            label_set: []
            label_value: ""
            new_label: ""
            new_value: ""
            value_actions: []
        submatch_case: ""
      - action: insert
        aggregation_type: ""
        experimental_match_labels: {}
        group_resource_labels: {}
        include: DCGM_FI_DEV_FB_USED
        match_type: ""
        new_name: pod_gpu_memory_used
        operations:
          - action: add_label
            aggregated_values: []
            aggregation_type: ""
            experimental_scale: 0
            label: ""
            label_set: []
            label_value: ""
            new_label: Type
            new_value: PodGPU
            value_actions: []
          - action: experimental_scale_value
            aggregated_values: []
            aggregation_type: ""
            experimental_scale: 1.048576e+06
            label: ""
            label_set: []
            label_value: ""
            new_label: ""
            new_value: ""
            value_actions: []
        submatch_case: ""
      - action: insert
        aggregation_type: ""
        experimental_match_labels: {}
        group_resource_labels: {}
        include: DCGM_FI_DEV_FB_USED
        match_type: ""
        new_name: node_gpu_memory_used
        operations:
          - action: add_label
            aggregated_values: []
            aggregation_type: ""
            experimental_scale: 0
            label: ""
            label_set: []
            label_value: ""
            new_label: Type
            new_value: NodeGPU
            value_actions: []
          - action: experimental_scale_value
            aggregated_values: []
            aggregation_type: ""
            experimental_scale: 1.048576e+06
            label: ""
            label_set: []
            label_value: ""
            new_label: ""
            new_value: ""
            value_actions: []
        submatch_case: ""
      - action: insert
        aggregation_type: ""
        experimental_match_labels: {}
        group_resource_labels: {}
        include: DCGM_FI_DEV_FB_TOTAL
        match_type: ""
        new_name: container_gpu_memory_total
        operations:
          - action: add_label
            aggregated_values: []
            aggregation_type: ""
            experimental_scale: 0
            label: ""
            label_set: []
            label_value: ""
            new_label: Type
            new_value: ContainerGPU
            value_actions: []
          - action: experimental_scale_value
            aggregated_values: []
            aggregation_type: ""
            experimental_scale: 1.048576e+06
            label: ""
            label_set: []
            label_value: ""
            new_label: ""
            new_value: ""
            value_actions: []
        submatch_case: ""
      - action: insert
        aggregation_type: ""
        experimental_match_labels: {}
        group_resource_labels: {}
        include: DCGM_FI_DEV_FB_TOTAL
        match_type: ""
        new_name: pod_gpu_memory_total
        operations:
          - action: add_label
            aggregated_values: []
            aggregation_type: ""
            experimental_scale: 0
            label: ""
            label_set: []
            label_value: ""
            new_label: Type
            new_value: PodGPU
            value_actions: []
          - action: experimental_scale_value
            aggregated_values: []
            aggregation_type: ""
            experimental_scale: 1.048576e+06
            label: ""
            label_set: []
            label_value: ""
            new_label: ""
            new_value: ""
            value_actions: []
        submatch_case: ""
      - action: insert
        aggregation_type: ""
        experimental_match_labels: {}
        group_resource_labels: {}
        include: DCGM_FI_DEV_FB_TOTAL
        match_type: ""
        new_name: node_gpu_memory_total
        operations:
          - action: add_label
            aggregated_values: []
            aggregation_type: ""
            experimental_scale: 0
            label: ""
            label_set: []
            label_value: ""
            new_label: Type
            new_value: NodeGPU
            value_actions: []
          - action: experimental_scale_value
            aggregated_values: []
            aggregation_type: ""
            experimental_scale: 1.048576e+06
            label: ""
            label_set: []
            label_value: ""
            new_label: ""
            new_value: ""
            value_actions: []
        submatch_case: ""
      - action: insert
        aggregation_type: ""
        experimental_match_labels: {}
        group_resource_labels: {}
        include: DCGM_FI_DEV_GPU_TEMP
        match_type: ""
        new_name: container_gpu_temperature
        operations:
          - action: add_label
            aggregated_values: []
            aggregation_type: ""
            experimental_scale: 0
            label: ""
            label_set: []
            label_value: ""
            new_label: Type
            new_value: ContainerGPU
            value_actions: []
        submatch_case: ""
      - action: insert
        aggregation_type: ""
        experimental_match_labels: {}
        group_resource_labels: {}
        include: DCGM_FI_DEV_GPU_TEMP
        match_type: ""
        new_name: pod_gpu_temperature
        operations:
          - action: add_label
            aggregated_values: []
            aggregation_type: ""
            experimental_scale: 0
            label: ""
            label_set: []
            label_value: ""
            new_label: Type
            new_value: PodGPU
            value_actions: []
        submatch_case: ""
      - action: insert
        aggregation_type: ""
        experimental_match_labels: {}
        group_resource_labels: {}
        include: DCGM_FI_DEV_GPU_TEMP
        match_type: ""
        new_name: node_gpu_temperature
        operations:
          - action: add_label
            aggregated_values: []
            aggregation_type: ""
            experimental_scale: 0
            label: ""
            label_set: []
            label_value: ""
            new_label: Type
            new_value: NodeGPU
            value_actions: []
        submatch_case: ""
      - action: insert
        aggregation_type: ""
        experimental_match_labels: {}
        group_resource_labels: {}
        include: DCGM_FI_DEV_POWER_USAGE
        match_type: ""
        new_name: container_gpu_power_draw
        operations:
          - action: add_label
            aggregated_values: []
            aggregation_type: ""
            experimental_scale: 0
            label: ""
            label_set: []
            label_value: ""
            new_label: Type
            new_value: ContainerGPU
            value_actions: []
        submatch_case: ""
      - action: insert
        aggregation_type: ""
        experimental_match_labels: {}
        group_resource_labels: {}
        include: DCGM_FI_DEV_POWER_USAGE
        match_type: ""
        new_name: pod_gpu_power_draw
        operations:
          - action: add_label
            aggregated_values: []
            aggregation_type: ""
            experimental_scale: 0
            label: ""
            label_set: []
            label_value: ""
            new_label: Type
            new_value: PodGPU
            value_actions: []
        submatch_case: ""
      - action: insert
        aggregation_type: ""
        experimental_match_labels: {}
        group_resource_labels: {}
        include: DCGM_FI_DEV_POWER_USAGE
        match_type: ""
        new_name: node_gpu_power_draw
        operations:
          - action: add_label
            aggregated_values: []
            aggregation_type: ""
            experimental_scale: 0
            label: ""
            label_set: []
            label_value: ""
            new_label: Type
            new_value: NodeGPU
            value_actions: []
        submatch_case: ""
      - action: insert
        aggregation_type: ""
        experimental_match_labels: {}
        group_resource_labels: {}
        include: DCGM_FI_DEV_GPU_UTIL
        match_type: ""
        new_name: container_gpu_utilization
        operations:
          - action: add_label
            aggregated_values: []
            aggregation_type: ""
            experimental_scale: 0
            label: ""
            label_set: []
            label_value: ""
            new_label: Type
            new_value: ContainerGPU
            value_actions: []
        submatch_case: ""
      - action: insert
        aggregation_type: ""
        experimental_match_labels: {}
        group_resource_labels: {}
        include: DCGM_FI_DEV_GPU_UTIL
        match_type: ""
        new_name: pod_gpu_utilization
        operations:
          - action: add_label
            aggregated_values: []
            aggregation_type: ""
            experimental_scale: 0
            label: ""
            label_set: []
            label_value: ""
            new_label: Type
            new_value: PodGPU
            value_actions: []
        submatch_case: ""
      - action: insert
        aggregation_type: ""
        experimental_match_labels: {}
        group_resource_labels: {}
        include: DCGM_FI_DEV_GPU_UTIL
        match_type: ""
        new_name: node_gpu_utilization
        operations:
          - action: add_label
            aggregated_values: []
            aggregation_type: ""
            experimental_scale: 0
            label: ""
            label_set: []
            label_value: ""
            new_label: Type
            new_value: NodeGPU
            value_actions: []
        submatch_case: ""
      - action: update
        aggregation_type: ""
        experimental_match_labels: {}
        group_resource_labels: {}
        include: neuroncore_memory_usage_constants
        match_type: ""
        new_name: neuroncore_memory_usage_constants
        operations: []
        submatch_case: ""
      - action: update
        aggregation_type: ""
        experimental_match_labels: {}
        group_resource_labels: {}
        include: neuroncore_memory_usage_model_code
        match_type: ""
        new_name: neuroncore_memory_usage_model_code
        operations: []
        submatch_case: ""
      - action: update
        aggregation_type: ""
        experimental_match_labels: {}
        group_resource_labels: {}
        include: neuroncore_memory_usage_model_shared_scratchpad
        match_type: ""
        new_name: neuroncore_memory_usage_model_shared_scratchpad
        operations: []
        submatch_case: ""
      - action: update
        aggregation_type: ""
        experimental_match_labels: {}
        group_resource_labels: {}
        include: neuroncore_memory_usage_runtime_memory
        match_type: ""
        new_name: neuroncore_memory_usage_runtime_memory
        operations: []
        submatch_case: ""
      - action: update
        aggregation_type: ""
        experimental_match_labels: {}
        group_resource_labels: {}
        include: neuroncore_memory_usage_tensors
        match_type: ""
        new_name: neuroncore_memory_usage_tensors
        operations: []
        submatch_case: ""
      - action: update
        aggregation_type: ""
        experimental_match_labels: {}
        group_resource_labels: {}
        include: neuron_hardware
        match_type: ""
        new_name: neuron_hardware
        operations: []
        submatch_case: ""
      - action: update
        aggregation_type: ""
        experimental_match_labels: {}
        group_resource_labels: {}
        include: execution_status_total
        match_type: ""
        new_name: neuron_execution_status
        operations: []
        submatch_case: ""
      - action: update
        aggregation_type: ""
        experimental_match_labels: {}
        group_resource_labels: {}
        include: neuron_runtime_memory_used_bytes
        match_type: ""
        new_name: neurondevice_runtime_memory_used_bytes
        operations: []
        submatch_case: ""
      - action: update
        aggregation_type: ""
        experimental_match_labels: {}
        group_resource_labels: {}
        include: instance_info
        match_type: ""
        new_name: instance_info
        operations: []
        submatch_case: ""
      - action: update
        aggregation_type: ""
        experimental_match_labels: {}
        group_resource_labels: {}
        include: hardware_ecc_events_total
        match_type: ""
        new_name: neurondevice_hw_ecc_events_total
        operations: []
        submatch_case: ""
      - action: update
        aggregation_type: ""
        experimental_match_labels: {}
        group_resource_labels: {}
        include: execution_latency_seconds
        match_type: ""
        new_name: neuron_execution_latency
        operations: []
        submatch_case: ""
      - action: update
        aggregation_type: ""
        experimental_match_labels: {}
        group_resource_labels: {}
        include: execution_errors_total
        match_type: ""
        new_name: neuron_execution_errors
        operations: []
        submatch_case: ""
      - action: update
        aggregation_type: ""
        experimental_match_labels: {}
        group_resource_labels: {}
        include: neuroncore_utilization_ratio
        match_type: ""
        new_name: neuroncore_utilization
        operations:
          - action: experimental_scale_value
            aggregated_values: []
            aggregation_type: ""
            experimental_scale: 100
            label: ""
            label_set: []
            label_value: ""
            new_label: ""
            new_value: ""
            value_actions: []
        submatch_case: ""
receivers:
  awscontainerinsightreceiver:
    accelerated_compute_metrics: true
    add_container_name_metric_label: true
    add_full_pod_name_metric_label: true
    add_service_as_attribute: true
    certificate_file_path: ""
    cluster_name: TestCluster
    collection_interval: 30s
    container_orchestrator: eks
    enable_control_plane_metrics: true
    endpoint: ""
    imds_retries: 2
    leader_lock_name: cwagent-clusterleader
    leader_lock_using_config_map_only: true
    local_mode: true
    max_retries: 0
    no_verify_ssl: false
    num_workers: 0
    prefer_full_pod_name: true
    profile: default
    proxy_address: ""
    region: us-east-1
    request_timeout_seconds: 0
    resource_arn: ""
    role_arn: ""
    shared_credentials_file:
      - /root/.aws/credentials
  tcplog/emf_logs:
    attributes: {}
    encoding: utf-8
    id: tcp_input
    listen_address: 0.0.0.0:25888
    operators: []
    output: []
    resource: {}
    retry_on_failure:
      enabled: false
      initial_interval: 0s
      max_elapsed_time: 0s
      max_interval: 0s
    storage: null
    type: tcp_input
  udplog/emf_logs:
    attributes: {}
    encoding: utf-8
    id: udp_input
    listen_address: 0.0.0.0:25888
    multiline:
      line_end_pattern: .^
      line_start_pattern: ""
      omit_pattern: false
    operators: []
    output: []
    resource: {}
    retry_on_failure:
      enabled: false
      initial_interval: 0s
      max_elapsed_time: 0s
      max_interval: 0s
    storage: null
    type: udp_input
service:
  extensions:
    - agenthealth/logs
  pipelines:
    logs/emf_logs:
      exporters:
        - awscloudwatchlogs/emf_logs
      processors:
        - batch/emf_logs
      receivers:
        - tcplog/emf_logs
        - udplog/emf_logs
    metrics/containerinsights:
      exporters:
        - awsemf/containerinsights
      processors:
        - metricstransform/containerinsights
        - gpuattributes/containerinsights
        - batch/containerinsights
      receivers:
        - awscontainerinsightreceiver
  telemetry:
    logs:
      development: false
      disable_caller: false
      disable_stacktrace: false
      encoding: console
      error_output_paths: []
      initial_fields: {}
      level: info
      output_paths: []
      sampling:
        enabled: true
        initial: 2
        thereafter: 500
        tick: 10s
    metrics:
      address: ""
      level: None
      readers: []
    resource: {}
    traces:
      processors: []
      propagators: []<|MERGE_RESOLUTION|>--- conflicted
+++ resolved
@@ -443,32 +443,6 @@
       - dimensions:
           - - ClusterName
           - - ClusterName
-<<<<<<< HEAD
-            - ContainerName
-            - Namespace
-            - PodName
-          - - ClusterName
-            - ContainerName
-            - FullPodName
-            - Namespace
-            - PodName
-          - - ClusterName
-            - ContainerName
-            - FullPodName
-            - Namespace
-            - NeuronDevice
-            - PodName
-        label_matchers: []
-        metric_name_selectors:
-          - container_neurondevice_hw_ecc_events_total_mem_ecc_corrected
-          - container_neurondevice_hw_ecc_events_total_mem_ecc_uncorrected
-          - container_neurondevice_hw_ecc_events_total_sram_ecc_corrected
-          - container_neurondevice_hw_ecc_events_total_sram_ecc_uncorrected
-      - dimensions:
-          - - ClusterName
-          - - ClusterName
-=======
->>>>>>> 47f9f393
             - Namespace
           - - ClusterName
             - Namespace
@@ -498,34 +472,6 @@
       - dimensions:
           - - ClusterName
           - - ClusterName
-<<<<<<< HEAD
-            - Namespace
-          - - ClusterName
-            - Namespace
-            - Service
-          - - ClusterName
-            - Namespace
-            - PodName
-          - - ClusterName
-            - FullPodName
-            - Namespace
-            - PodName
-          - - ClusterName
-            - FullPodName
-            - Namespace
-            - NeuronDevice
-            - PodName
-        label_matchers: []
-        metric_name_selectors:
-          - pod_neurondevice_hw_ecc_events_total_mem_ecc_corrected
-          - pod_neurondevice_hw_ecc_events_total_mem_ecc_uncorrected
-          - pod_neurondevice_hw_ecc_events_total_sram_ecc_corrected
-          - pod_neurondevice_hw_ecc_events_total_sram_ecc_uncorrected
-      - dimensions:
-          - - ClusterName
-          - - ClusterName
-=======
->>>>>>> 47f9f393
             - InstanceId
             - NodeName
           - - ClusterName
@@ -550,42 +496,8 @@
             - NodeName
         label_matchers: []
         metric_name_selectors:
-<<<<<<< HEAD
-          - node_neuron_execution_errors_total
-          - node_neuron_execution_errors_generic
-          - node_neuron_execution_errors_numerical
-          - node_neuron_execution_errors_transient
-          - node_neuron_execution_errors_model
-          - node_neuron_execution_errors_runtime
-          - node_neuron_execution_errors_hardware
-          - node_neuron_execution_status_total
-          - node_neuron_execution_status_completed
-          - node_neuron_execution_status_timed_out
-          - node_neuron_execution_status_completed_with_err
-          - node_neuron_execution_status_completed_with_num_err
-          - node_neuron_execution_status_incorrect_input
-          - node_neuron_execution_status_failed_to_queue
           - node_neurondevice_runtime_memory_used_bytes
           - node_neuron_execution_latency
-      - dimensions:
-          - - ClusterName
-          - - ClusterName
-            - InstanceId
-            - NodeName
-          - - ClusterName
-            - InstanceId
-            - NeuronDevice
-            - NodeName
-        label_matchers: []
-        metric_name_selectors:
-          - node_neurondevice_hw_ecc_events_total_mem_ecc_corrected
-          - node_neurondevice_hw_ecc_events_total_mem_ecc_uncorrected
-          - node_neurondevice_hw_ecc_events_total_sram_ecc_corrected
-          - node_neurondevice_hw_ecc_events_total_sram_ecc_uncorrected
-=======
-          - node_neurondevice_runtime_memory_used_bytes
-          - node_neuron_execution_latency
->>>>>>> 47f9f393
     metric_descriptors:
       - metric_name: apiserver_admission_controller_admission_duration_seconds
         overwrite: true
