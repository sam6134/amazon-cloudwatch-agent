exporters:
    awscloudwatchlogs/emf_logs:
        certificate_file_path: ""
        emf_only: true
        endpoint: https://fake_endpoint
        imds_retries: 2
        local_mode: true
        log_group_name: emf/logs/default
        log_retention: 0
        log_stream_name: host_name_from_env
        max_retries: 2
        middleware: agenthealth/logs
        no_verify_ssl: false
        num_workers: 8
        profile: default
        proxy_address: ""
        raw_log: true
        region: us-east-1
        request_timeout_seconds: 30
        resource_arn: ""
        retry_on_failure:
            enabled: true
            initial_interval: 5s
            max_elapsed_time: 5m0s
            max_interval: 30s
            multiplier: 1.5
            randomization_factor: 0.5
        role_arn: ""
        sending_queue:
            enabled: true
            num_consumers: 1
            queue_size: 1000
        shared_credentials_file:
            - /root/.aws/credentials
    awsemf/containerinsights:
        certificate_file_path: ""
        detailed_metrics: false
        dimension_rollup_option: NoDimensionRollup
        disable_metric_extraction: true
        eks_fargate_container_insights_enabled: false
        endpoint: https://fake_endpoint
        enhanced_container_insights: true
        imds_retries: 2
        local_mode: true
        log_group_name: /aws/containerinsights/{ClusterName}/performance
        log_retention: 0
        log_stream_name: '{NodeName}'
        max_retries: 2
        metric_declarations:
            - dimensions:
                - - ClusterName
                - - ClusterName
                  - ContainerName
                  - FullPodName
                  - Namespace
                  - PodName
                - - ClusterName
                  - ContainerName
                  - Namespace
                  - PodName
              metric_name_selectors:
                - container_cpu_utilization
                - container_cpu_utilization_over_container_limit
                - container_cpu_limit
                - container_cpu_request
                - container_memory_utilization
                - container_memory_utilization_over_container_limit
                - container_memory_failures_total
                - container_memory_limit
                - container_memory_request
                - container_filesystem_usage
                - container_filesystem_available
                - container_filesystem_utilization
            - dimensions:
                - - ClusterName
                  - Namespace
                  - PodName
                - - ClusterName
                - - ClusterName
                  - Namespace
                  - Service
                - - ClusterName
                  - Namespace
                - - ClusterName
                  - FullPodName
                  - Namespace
                  - PodName
              metric_name_selectors:
                - pod_cpu_utilization
                - pod_memory_utilization
                - pod_network_rx_bytes
                - pod_network_tx_bytes
                - pod_cpu_utilization_over_pod_limit
                - pod_memory_utilization_over_pod_limit
            - dimensions:
                - - ClusterName
                  - FullPodName
                  - Namespace
                  - PodName
                - - ClusterName
                  - Namespace
                  - PodName
                - - ClusterName
                  - Namespace
                - - ClusterName
              metric_name_selectors:
                - pod_interface_network_rx_dropped
                - pod_interface_network_tx_dropped
            - dimensions:
                - - ClusterName
                  - Namespace
                  - PodName
                - - ClusterName
                - - ClusterName
                  - FullPodName
                  - Namespace
                  - PodName
                - - ClusterName
                  - Namespace
                  - Service
              metric_name_selectors:
                - pod_cpu_reserved_capacity
                - pod_memory_reserved_capacity
                - pod_number_of_container_restarts
                - pod_number_of_containers
                - pod_number_of_running_containers
                - pod_status_ready
                - pod_status_scheduled
                - pod_status_running
                - pod_status_pending
                - pod_status_failed
                - pod_status_unknown
                - pod_status_succeeded
                - pod_memory_request
                - pod_memory_limit
                - pod_cpu_limit
                - pod_cpu_request
                - pod_container_status_running
                - pod_container_status_terminated
                - pod_container_status_waiting
                - pod_container_status_waiting_reason_crash_loop_back_off
                - pod_container_status_waiting_reason_image_pull_error
                - pod_container_status_waiting_reason_start_error
                - pod_container_status_waiting_reason_create_container_error
                - pod_container_status_waiting_reason_create_container_config_error
                - pod_container_status_terminated_reason_oom_killed
            - dimensions:
                - - ClusterName
                  - InstanceId
                  - NodeName
                - - ClusterName
              metric_name_selectors:
                - node_cpu_utilization
                - node_memory_utilization
                - node_network_total_bytes
                - node_cpu_reserved_capacity
                - node_memory_reserved_capacity
                - node_number_of_running_pods
                - node_number_of_running_containers
                - node_cpu_usage_total
                - node_cpu_limit
                - node_memory_working_set
                - node_memory_limit
                - node_status_condition_ready
                - node_status_condition_disk_pressure
                - node_status_condition_memory_pressure
                - node_status_condition_pid_pressure
                - node_status_condition_network_unavailable
                - node_status_condition_unknown
                - node_status_capacity_pods
                - node_status_allocatable_pods
            - dimensions:
                - - ClusterName
                  - InstanceId
                  - NodeName
                - - ClusterName
              metric_name_selectors:
                - node_interface_network_rx_dropped
                - node_interface_network_tx_dropped
                - node_diskio_io_service_bytes_total
                - node_diskio_io_serviced_total
            - dimensions:
                - - ClusterName
                  - InstanceId
                  - NodeName
                - - ClusterName
              metric_name_selectors:
                - node_filesystem_utilization
                - node_filesystem_inodes
                - node_filesystem_inodes_free
            - dimensions:
                - - ClusterName
                  - Namespace
                  - Service
                - - ClusterName
              metric_name_selectors:
                - service_number_of_running_pods
            - dimensions:
                - - ClusterName
                  - Namespace
                  - PodName
                - - ClusterName
              metric_name_selectors:
                - replicas_desired
                - replicas_ready
                - status_replicas_available
                - status_replicas_unavailable
            - dimensions:
                - - ClusterName
                  - Namespace
                  - PodName
                - - ClusterName
              metric_name_selectors:
                - daemonset_status_number_available
                - daemonset_status_number_unavailable
            - dimensions:
                - - ClusterName
                  - Namespace
                - - ClusterName
              metric_name_selectors:
                - namespace_number_of_running_pods
            - dimensions:
                - - ClusterName
              metric_name_selectors:
                - cluster_node_count
                - cluster_failed_node_count
                - cluster_number_of_running_pods
            - dimensions:
                - - ClusterName
                  - endpoint
                - - ClusterName
              metric_name_selectors:
                - apiserver_storage_size_bytes
                - apiserver_storage_db_total_size_in_bytes
                - etcd_db_total_size_in_bytes
            - dimensions:
                - - ClusterName
                  - resource
                - - ClusterName
              metric_name_selectors:
                - apiserver_storage_list_duration_seconds
                - apiserver_longrunning_requests
                - apiserver_storage_objects
            - dimensions:
                - - ClusterName
                  - verb
                - - ClusterName
              metric_name_selectors:
                - apiserver_request_duration_seconds
                - rest_client_request_duration_seconds
            - dimensions:
                - - ClusterName
                  - code
                  - verb
                - - ClusterName
              metric_name_selectors:
                - apiserver_request_total
                - apiserver_request_total_5xx
            - dimensions:
                - - ClusterName
                  - operation
                - - ClusterName
              metric_name_selectors:
                - apiserver_admission_controller_admission_duration_seconds
                - apiserver_admission_step_admission_duration_seconds
                - etcd_request_duration_seconds
            - dimensions:
                - - ClusterName
                  - code
                  - method
                - - ClusterName
              metric_name_selectors:
                - rest_client_requests_total
            - dimensions:
                - - ClusterName
                  - request_kind
                - - ClusterName
              metric_name_selectors:
                - apiserver_current_inflight_requests
                - apiserver_current_inqueue_requests
            - dimensions:
                - - ClusterName
                  - name
                - - ClusterName
              metric_name_selectors:
                - apiserver_admission_webhook_admission_duration_seconds
            - dimensions:
                - - ClusterName
                  - group
                - - ClusterName
              metric_name_selectors:
                - apiserver_requested_deprecated_apis
            - dimensions:
                - - ClusterName
                  - reason
                - - ClusterName
              metric_name_selectors:
                - apiserver_flowcontrol_rejected_requests_total
            - dimensions:
                - - ClusterName
                  - priority_level
                - - ClusterName
              metric_name_selectors:
                - apiserver_flowcontrol_request_concurrency_limit
            - dimensions:
                - - ClusterName
                - - ClusterName
                  - ContainerName
                  - Namespace
                  - PodName
                - - ClusterName
                  - ContainerName
                  - FullPodName
                  - Namespace
                  - PodName
                - - ClusterName
                  - ContainerName
                  - FullPodName
                  - GpuDevice
                  - Namespace
                  - PodName
              metric_name_selectors:
                - container_gpu_utilization
                - container_gpu_memory_utilization
                - container_gpu_memory_total
                - container_gpu_memory_used
                - container_gpu_power_draw
                - container_gpu_temperature
            - dimensions:
                - - ClusterName
                - - ClusterName
                  - Namespace
                - - ClusterName
                  - Namespace
                  - Service
                - - ClusterName
                  - Namespace
                  - PodName
                - - ClusterName
                  - FullPodName
                  - Namespace
                  - PodName
                - - ClusterName
                  - FullPodName
                  - GpuDevice
                  - Namespace
                  - PodName
              metric_name_selectors:
                - pod_gpu_utilization
                - pod_gpu_memory_utilization
                - pod_gpu_memory_total
                - pod_gpu_memory_used
                - pod_gpu_power_draw
                - pod_gpu_temperature
            - dimensions:
                - - ClusterName
                - - ClusterName
                  - InstanceId
                  - NodeName
                - - ClusterName
                  - GpuDevice
                  - InstanceId
                  - InstanceType
                  - NodeName
              metric_name_selectors:
                - node_gpu_utilization
                - node_gpu_memory_utilization
                - node_gpu_memory_total
                - node_gpu_memory_used
                - node_gpu_power_draw
                - node_gpu_temperature
            - dimensions:
                - - ClusterName
                  - InstanceId
                  - NodeName
                - - ClusterName
              metric_name_selectors:
                - node_gpu_total
                - node_gpu_request
                - node_gpu_limit
            - dimensions:
                - - ClusterName
              metric_name_selectors:
                - cluster_gpu_request
                - cluster_gpu_total
            - dimensions:
                - - ClusterName
                - - ClusterName
                  - ContainerName
                  - Namespace
                  - PodName
                - - ClusterName
                  - ContainerName
                  - FullPodName
                  - Namespace
                  - PodName
                - - ClusterName
                  - ContainerName
                  - FullPodName
                  - Namespace
                  - NeuronCore
                  - NeuronDevice
                  - PodName
              metric_name_selectors:
                - container_neuroncore_utilization
                - container_neuroncore_memory_usage_total
                - container_neuroncore_memory_usage_constants
                - container_neuroncore_memory_usage_model_code
                - container_neuroncore_memory_usage_model_shared_scratchpad
                - container_neuroncore_memory_usage_runtime_memory
                - container_neuroncore_memory_usage_tensors
            - dimensions:
                - - ClusterName
                - - ClusterName
                  - ContainerName
                  - Namespace
                  - PodName
                - - ClusterName
                  - ContainerName
                  - FullPodName
                  - Namespace
                  - PodName
                - - ClusterName
                  - ContainerName
                  - FullPodName
                  - Namespace
                  - NeuronDevice
                  - PodName
              metric_name_selectors:
                - container_neurondevice_hw_ecc_events_total
            - dimensions:
                - - ClusterName
                - - ClusterName
                  - Namespace
                - - ClusterName
                  - Namespace
                  - Service
                - - ClusterName
                  - Namespace
                  - PodName
                - - ClusterName
                  - FullPodName
                  - Namespace
                  - PodName
                - - ClusterName
                  - FullPodName
                  - Namespace
                  - NeuronCore
                  - NeuronDevice
                  - PodName
              metric_name_selectors:
                - pod_neuroncore_utilization
                - pod_neuroncore_memory_usage_total
                - pod_neuroncore_memory_usage_constants
                - pod_neuroncore_memory_usage_model_code
                - pod_neuroncore_memory_usage_model_shared_scratchpad
                - pod_neuroncore_memory_usage_runtime_memory
                - pod_neuroncore_memory_usage_tensors
            - dimensions:
                - - ClusterName
                - - ClusterName
                  - Namespace
                - - ClusterName
                  - Namespace
                  - Service
                - - ClusterName
                  - Namespace
                  - PodName
                - - ClusterName
                  - FullPodName
                  - Namespace
                  - PodName
                - - ClusterName
                  - FullPodName
                  - Namespace
                  - NeuronDevice
                  - PodName
              metric_name_selectors:
                - pod_neurondevice_hw_ecc_events_total
            - dimensions:
                - - ClusterName
                - - ClusterName
                  - InstanceId
                  - NodeName
                - - ClusterName
                  - InstanceId
                  - InstanceType
                  - NeuronCore
                  - NeuronDevice
                  - NodeName
              metric_name_selectors:
                - node_neuroncore_utilization
                - node_neuroncore_memory_usage_total
                - node_neuroncore_memory_usage_constants
                - node_neuroncore_memory_usage_model_code
                - node_neuroncore_memory_usage_model_shared_scratchpad
                - node_neuroncore_memory_usage_runtime_memory
                - node_neuroncore_memory_usage_tensors
            - dimensions:
                - - ClusterName
                - - ClusterName
                  - InstanceId
                  - NodeName
              metric_name_selectors:
                - node_neuron_execution_errors_total
                - node_neurondevice_runtime_memory_used_bytes
                - node_neuron_execution_latency
            - dimensions:
                - - ClusterName
                - - ClusterName
                  - InstanceId
                  - NodeName
                - - ClusterName
                  - InstanceId
                  - NeuronDevice
                  - NodeName
              metric_name_selectors:
<<<<<<< HEAD
                - node_neurondevice_hw_ecc_events_total
=======
                - node_neurondevice_hw_ecc_events_total_mem_ecc_corrected
                - node_neurondevice_hw_ecc_events_total_mem_ecc_uncorrected
                - node_neurondevice_hw_ecc_events_total_sram_ecc_corrected
                - node_neurondevice_hw_ecc_events_total_sram_ecc_uncorrected
            - dimensions:
                - - ClusterName
                - - ClusterName
                  - ContainerName
                  - Namespace
                  - PodName
                - - ClusterName
                  - ContainerName
                  - FullPodName
                  - Namespace
                  - PodName
                - - ClusterName
                  - ContainerName
                  - EfaDevice
                  - FullPodName
                  - Namespace
                  - PodName
              label_matchers: []
              metric_name_selectors:
                - container_efa_rx_bytes
                - container_efa_tx_bytes
                - container_efa_rx_dropped
                - container_efa_rdma_read_bytes
                - container_efa_rdma_write_bytes
                - container_efa_rdma_write_recv_bytes
            - dimensions:
                - - ClusterName
                - - ClusterName
                  - Namespace
                - - ClusterName
                  - Namespace
                  - Service
                - - ClusterName
                  - Namespace
                  - PodName
                - - ClusterName
                  - FullPodName
                  - Namespace
                  - PodName
                - - ClusterName
                  - EfaDevice
                  - FullPodName
                  - Namespace
                  - PodName
              label_matchers: []
              metric_name_selectors:
                - pod_efa_rx_bytes
                - pod_efa_tx_bytes
                - pod_efa_rx_dropped
                - pod_efa_rdma_read_bytes
                - pod_efa_rdma_write_bytes
                - pod_efa_rdma_write_recv_bytes
            - dimensions:
                - - ClusterName
                - - ClusterName
                  - InstanceId
                  - NodeName
                - - ClusterName
                  - EfaDevice
                  - InstanceId
                  - InstanceType
                  - NodeName
              label_matchers: []
              metric_name_selectors:
                - node_efa_rx_bytes
                - node_efa_tx_bytes
                - node_efa_rx_dropped
                - node_efa_rdma_read_bytes
                - node_efa_rdma_write_bytes
                - node_efa_rdma_write_recv_bytes
>>>>>>> 5f676d12
        metric_descriptors:
            - metric_name: apiserver_admission_controller_admission_duration_seconds
              overwrite: true
              unit: Seconds
            - metric_name: apiserver_admission_step_admission_duration_seconds
              overwrite: true
              unit: Seconds
            - metric_name: apiserver_admission_webhook_admission_duration_seconds
              overwrite: true
              unit: Seconds
            - metric_name: apiserver_current_inflight_requests
              overwrite: true
              unit: Count
            - metric_name: apiserver_current_inqueue_requests
              overwrite: true
              unit: Count
            - metric_name: apiserver_flowcontrol_rejected_requests_total
              overwrite: true
              unit: Count
            - metric_name: apiserver_flowcontrol_request_concurrency_limit
              overwrite: true
              unit: Count
            - metric_name: apiserver_longrunning_requests
              overwrite: true
              unit: Count
            - metric_name: apiserver_request_duration_seconds
              overwrite: true
              unit: Seconds
            - metric_name: apiserver_request_total
              overwrite: true
              unit: Count
            - metric_name: apiserver_request_total_5xx
              overwrite: true
              unit: Count
            - metric_name: apiserver_requested_deprecated_apis
              overwrite: true
              unit: Count
            - metric_name: apiserver_storage_objects
              overwrite: true
              unit: Count
            - metric_name: etcd_request_duration_seconds
              overwrite: true
              unit: Seconds
            - metric_name: apiserver_storage_list_duration_seconds
              overwrite: true
              unit: Seconds
            - metric_name: apiserver_storage_db_total_size_in_bytes
              overwrite: true
              unit: Bytes
            - metric_name: apiserver_storage_size_bytes
              overwrite: true
              unit: Bytes
            - metric_name: etcd_db_total_size_in_bytes
              overwrite: true
              unit: Bytes
            - metric_name: rest_client_request_duration_seconds
              overwrite: true
              unit: Seconds
            - metric_name: rest_client_requests_total
              overwrite: true
              unit: Count
        middleware: agenthealth/logs
        namespace: ContainerInsights
        no_verify_ssl: false
        num_workers: 8
        output_destination: cloudwatch
        parse_json_encoded_attr_values:
            - Sources
            - kubernetes
        profile: default
        proxy_address: ""
        region: us-east-1
        request_timeout_seconds: 30
        resource_arn: ""
        resource_to_telemetry_conversion:
            enabled: true
        retain_initial_value_of_delta_metric: false
        role_arn: ""
        shared_credentials_file:
            - /root/.aws/credentials
        version: "0"
extensions:
    agenthealth/logs:
        is_usage_data_enabled: true
        stats:
            operations:
                - PutLogEvents
            usage_flags:
                mode: OP
                region_type: ACJ
processors:
    batch/containerinsights:
        metadata_cardinality_limit: 1000
        send_batch_max_size: 0
        send_batch_size: 8192
        timeout: 5s
    batch/emf_logs:
        metadata_cardinality_limit: 1000
        send_batch_max_size: 0
        send_batch_size: 8192
        timeout: 5s
    gpuattributes/containerinsights: {}
    metricstransform/containerinsights:
        transforms:
            - action: insert
              aggregation_type: ""
              experimental_match_labels:
                code: ^5.*
              include: apiserver_request_total
              match_type: regexp
              new_name: apiserver_request_total_5xx
              submatch_case: ""
            - action: insert
              aggregation_type: ""
              include: DCGM_FI_DEV_FB_USED_PERCENT
              match_type: ""
              new_name: container_gpu_memory_utilization
              operations:
                - action: add_label
                  aggregation_type: ""
                  experimental_scale: 0
                  label: ""
                  label_value: ""
                  new_label: Type
                  new_value: ContainerGPU
                - action: experimental_scale_value
                  aggregation_type: ""
                  experimental_scale: 100
                  label: ""
                  label_value: ""
                  new_label: ""
                  new_value: ""
              submatch_case: ""
            - action: insert
              aggregation_type: ""
              include: DCGM_FI_DEV_FB_USED_PERCENT
              match_type: ""
              new_name: pod_gpu_memory_utilization
              operations:
                - action: add_label
                  aggregation_type: ""
                  experimental_scale: 0
                  label: ""
                  label_value: ""
                  new_label: Type
                  new_value: PodGPU
                - action: experimental_scale_value
                  aggregation_type: ""
                  experimental_scale: 100
                  label: ""
                  label_value: ""
                  new_label: ""
                  new_value: ""
              submatch_case: ""
            - action: insert
              aggregation_type: ""
              include: DCGM_FI_DEV_FB_USED_PERCENT
              match_type: ""
              new_name: node_gpu_memory_utilization
              operations:
                - action: add_label
                  aggregation_type: ""
                  experimental_scale: 0
                  label: ""
                  label_value: ""
                  new_label: Type
                  new_value: NodeGPU
                - action: experimental_scale_value
                  aggregation_type: ""
                  experimental_scale: 100
                  label: ""
                  label_value: ""
                  new_label: ""
                  new_value: ""
              submatch_case: ""
            - action: insert
              aggregation_type: ""
              include: DCGM_FI_DEV_FB_USED
              match_type: ""
              new_name: container_gpu_memory_used
              operations:
                - action: add_label
                  aggregation_type: ""
                  experimental_scale: 0
                  label: ""
                  label_value: ""
                  new_label: Type
                  new_value: ContainerGPU
                - action: experimental_scale_value
                  aggregation_type: ""
                  experimental_scale: 1.048576e+06
                  label: ""
                  label_value: ""
                  new_label: ""
                  new_value: ""
              submatch_case: ""
            - action: insert
              aggregation_type: ""
              include: DCGM_FI_DEV_FB_USED
              match_type: ""
              new_name: pod_gpu_memory_used
              operations:
                - action: add_label
                  aggregation_type: ""
                  experimental_scale: 0
                  label: ""
                  label_value: ""
                  new_label: Type
                  new_value: PodGPU
                - action: experimental_scale_value
                  aggregation_type: ""
                  experimental_scale: 1.048576e+06
                  label: ""
                  label_value: ""
                  new_label: ""
                  new_value: ""
              submatch_case: ""
            - action: insert
              aggregation_type: ""
              include: DCGM_FI_DEV_FB_USED
              match_type: ""
              new_name: node_gpu_memory_used
              operations:
                - action: add_label
                  aggregation_type: ""
                  experimental_scale: 0
                  label: ""
                  label_value: ""
                  new_label: Type
                  new_value: NodeGPU
                - action: experimental_scale_value
                  aggregation_type: ""
                  experimental_scale: 1.048576e+06
                  label: ""
                  label_value: ""
                  new_label: ""
                  new_value: ""
              submatch_case: ""
            - action: insert
              aggregation_type: ""
              include: DCGM_FI_DEV_FB_TOTAL
              match_type: ""
              new_name: container_gpu_memory_total
              operations:
                - action: add_label
                  aggregation_type: ""
                  experimental_scale: 0
                  label: ""
                  label_value: ""
                  new_label: Type
                  new_value: ContainerGPU
                - action: experimental_scale_value
                  aggregation_type: ""
                  experimental_scale: 1.048576e+06
                  label: ""
                  label_value: ""
                  new_label: ""
                  new_value: ""
              submatch_case: ""
            - action: insert
              aggregation_type: ""
              include: DCGM_FI_DEV_FB_TOTAL
              match_type: ""
              new_name: pod_gpu_memory_total
              operations:
                - action: add_label
                  aggregation_type: ""
                  experimental_scale: 0
                  label: ""
                  label_value: ""
                  new_label: Type
                  new_value: PodGPU
                - action: experimental_scale_value
                  aggregation_type: ""
                  experimental_scale: 1.048576e+06
                  label: ""
                  label_value: ""
                  new_label: ""
                  new_value: ""
              submatch_case: ""
            - action: insert
              aggregation_type: ""
              include: DCGM_FI_DEV_FB_TOTAL
              match_type: ""
              new_name: node_gpu_memory_total
              operations:
                - action: add_label
                  aggregation_type: ""
                  experimental_scale: 0
                  label: ""
                  label_value: ""
                  new_label: Type
                  new_value: NodeGPU
                - action: experimental_scale_value
                  aggregation_type: ""
                  experimental_scale: 1.048576e+06
                  label: ""
                  label_value: ""
                  new_label: ""
                  new_value: ""
              submatch_case: ""
            - action: insert
              aggregation_type: ""
              include: DCGM_FI_DEV_GPU_TEMP
              match_type: ""
              new_name: container_gpu_temperature
              operations:
                - action: add_label
                  aggregation_type: ""
                  experimental_scale: 0
                  label: ""
                  label_value: ""
                  new_label: Type
                  new_value: ContainerGPU
              submatch_case: ""
            - action: insert
              aggregation_type: ""
              include: DCGM_FI_DEV_GPU_TEMP
              match_type: ""
              new_name: pod_gpu_temperature
              operations:
                - action: add_label
                  aggregation_type: ""
                  experimental_scale: 0
                  label: ""
                  label_value: ""
                  new_label: Type
                  new_value: PodGPU
              submatch_case: ""
            - action: insert
              aggregation_type: ""
              include: DCGM_FI_DEV_GPU_TEMP
              match_type: ""
              new_name: node_gpu_temperature
              operations:
                - action: add_label
                  aggregation_type: ""
                  experimental_scale: 0
                  label: ""
                  label_value: ""
                  new_label: Type
                  new_value: NodeGPU
              submatch_case: ""
            - action: insert
              aggregation_type: ""
              include: DCGM_FI_DEV_POWER_USAGE
              match_type: ""
              new_name: container_gpu_power_draw
              operations:
                - action: add_label
                  aggregation_type: ""
                  experimental_scale: 0
                  label: ""
                  label_value: ""
                  new_label: Type
                  new_value: ContainerGPU
              submatch_case: ""
            - action: insert
              aggregation_type: ""
              include: DCGM_FI_DEV_POWER_USAGE
              match_type: ""
              new_name: pod_gpu_power_draw
              operations:
                - action: add_label
                  aggregation_type: ""
                  experimental_scale: 0
                  label: ""
                  label_value: ""
                  new_label: Type
                  new_value: PodGPU
              submatch_case: ""
            - action: insert
              aggregation_type: ""
              include: DCGM_FI_DEV_POWER_USAGE
              match_type: ""
              new_name: node_gpu_power_draw
              operations:
                - action: add_label
                  aggregation_type: ""
                  experimental_scale: 0
                  label: ""
                  label_value: ""
                  new_label: Type
                  new_value: NodeGPU
              submatch_case: ""
            - action: insert
              aggregation_type: ""
              include: DCGM_FI_DEV_GPU_UTIL
              match_type: ""
              new_name: container_gpu_utilization
              operations:
                - action: add_label
                  aggregation_type: ""
                  experimental_scale: 0
                  label: ""
                  label_value: ""
                  new_label: Type
                  new_value: ContainerGPU
              submatch_case: ""
            - action: insert
              aggregation_type: ""
              include: DCGM_FI_DEV_GPU_UTIL
              match_type: ""
              new_name: pod_gpu_utilization
              operations:
                - action: add_label
                  aggregation_type: ""
                  experimental_scale: 0
                  label: ""
                  label_value: ""
                  new_label: Type
                  new_value: PodGPU
              submatch_case: ""
            - action: insert
              aggregation_type: ""
              include: DCGM_FI_DEV_GPU_UTIL
              match_type: ""
              new_name: node_gpu_utilization
              operations:
                - action: add_label
                  aggregation_type: ""
                  experimental_scale: 0
                  label: ""
                  label_value: ""
                  new_label: Type
                  new_value: NodeGPU
              submatch_case: ""
            - action: update
              aggregation_type: ""
              include: instance_info
              match_type: ""
              new_name: instance_info
              operations: []
              submatch_case: ""
            - action: update
              aggregation_type: ""
              include: hardware_ecc_events_total
              match_type: ""
              new_name: neurondevice_hw_ecc_events
              operations: []
              submatch_case: ""
            - action: update
              aggregation_type: ""
              include: execution_latency_seconds
              match_type: ""
              new_name: neuron_execution_latency
              operations: []
              submatch_case: ""
            - action: update
              aggregation_type: ""
              include: execution_errors_total
              match_type: ""
              new_name: neuron_execution_errors
              operations: []
              submatch_case: ""
            - action: update
              aggregation_type: ""
              include: execution_status_total
              match_type: ""
              new_name: neuron_execution_status
              operations: []
              submatch_case: ""
            - action: update
              aggregation_type: ""
              include: neuroncore_memory_usage_constants
              match_type: ""
              new_name: neuroncore_memory_usage_constants
              operations: []
              submatch_case: ""
            - action: update
              aggregation_type: ""
              include: neuroncore_memory_usage_runtime_memory
              match_type: ""
              new_name: neuroncore_memory_usage_runtime_memory
              operations: []
              submatch_case: ""
            - action: update
              aggregation_type: ""
              include: neuroncore_memory_usage_tensors
              match_type: ""
              new_name: neuroncore_memory_usage_tensors
              operations: []
              submatch_case: ""
            - action: update
              aggregation_type: ""
              include: neuroncore_utilization_ratio
              match_type: ""
              new_name: neuroncore_utilization
              operations:
                - action: experimental_scale_value
                  aggregation_type: ""
                  experimental_scale: 100
                  label: ""
                  label_value: ""
                  new_label: ""
                  new_value: ""
              submatch_case: ""
            - action: update
              aggregation_type: ""
              include: neuron_hardware
              match_type: ""
              new_name: neuron_hardware
              operations: []
              submatch_case: ""
            - action: update
              aggregation_type: ""
              include: neuron_runtime_memory_used_bytes
              match_type: ""
              new_name: neurondevice_runtime_memory_used_bytes
              operations: []
              submatch_case: ""
            - action: update
              aggregation_type: ""
              include: neuroncore_memory_usage_model_code
              match_type: ""
              new_name: neuroncore_memory_usage_model_code
              operations: []
              submatch_case: ""
            - action: update
              aggregation_type: ""
              include: neuroncore_memory_usage_model_shared_scratchpad
              match_type: ""
              new_name: neuroncore_memory_usage_model_shared_scratchpad
              operations: []
              submatch_case: ""
receivers:
    awscontainerinsightreceiver:
        accelerated_compute_metrics: true
        add_container_name_metric_label: true
        add_full_pod_name_metric_label: true
        add_service_as_attribute: true
        certificate_file_path: ""
        cluster_name: TestCluster
        collection_interval: 30s
        container_orchestrator: eks
        enable_control_plane_metrics: true
        endpoint: ""
        imds_retries: 2
        leader_lock_name: cwagent-clusterleader
        leader_lock_using_config_map_only: true
        local_mode: true
        max_retries: 0
        no_verify_ssl: false
        num_workers: 0
        prefer_full_pod_name: true
        profile: default
        proxy_address: ""
        region: us-east-1
        request_timeout_seconds: 0
        resource_arn: ""
        role_arn: ""
        shared_credentials_file:
            - /root/.aws/credentials
    tcplog/emf_logs:
        encoding: utf-8
        id: tcp_input
        listen_address: 0.0.0.0:25888
        operators: []
        retry_on_failure:
            enabled: false
            initial_interval: 0s
            max_elapsed_time: 0s
            max_interval: 0s
        type: tcp_input
    udplog/emf_logs:
        encoding: utf-8
        id: udp_input
        listen_address: 0.0.0.0:25888
        multiline:
            line_end_pattern: .^
            line_start_pattern: ""
            omit_pattern: false
        operators: []
        retry_on_failure:
            enabled: false
            initial_interval: 0s
            max_elapsed_time: 0s
            max_interval: 0s
        type: udp_input
service:
    extensions:
        - agenthealth/logs
    pipelines:
        logs/emf_logs:
            exporters:
                - awscloudwatchlogs/emf_logs
            processors:
                - batch/emf_logs
            receivers:
                - tcplog/emf_logs
                - udplog/emf_logs
        metrics/containerinsights:
            exporters:
                - awsemf/containerinsights
            processors:
                - metricstransform/containerinsights
                - gpuattributes/containerinsights
                - batch/containerinsights
            receivers:
                - awscontainerinsightreceiver
    telemetry:
        logs:
            development: false
            disable_caller: false
            disable_stacktrace: false
            encoding: console
            level: info
            sampling:
                enabled: true
                initial: 2
                thereafter: 500
                tick: 10s
        metrics:
            address: ""
            level: None
        traces: {}<|MERGE_RESOLUTION|>--- conflicted
+++ resolved
@@ -515,13 +515,7 @@
                   - NeuronDevice
                   - NodeName
               metric_name_selectors:
-<<<<<<< HEAD
                 - node_neurondevice_hw_ecc_events_total
-=======
-                - node_neurondevice_hw_ecc_events_total_mem_ecc_corrected
-                - node_neurondevice_hw_ecc_events_total_mem_ecc_uncorrected
-                - node_neurondevice_hw_ecc_events_total_sram_ecc_corrected
-                - node_neurondevice_hw_ecc_events_total_sram_ecc_uncorrected
             - dimensions:
                 - - ClusterName
                 - - ClusterName
@@ -592,7 +586,6 @@
                 - node_efa_rdma_read_bytes
                 - node_efa_rdma_write_bytes
                 - node_efa_rdma_write_recv_bytes
->>>>>>> 5f676d12
         metric_descriptors:
             - metric_name: apiserver_admission_controller_admission_duration_seconds
               overwrite: true
