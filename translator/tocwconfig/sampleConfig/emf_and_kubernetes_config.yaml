--- conflicted
+++ resolved
@@ -469,11 +469,7 @@
         role_arn: ""
         shared_credentials_file:
             - /root/.aws/credentials
-<<<<<<< HEAD
-        gpu_metrics: false
-=======
         accelerated_compute_metrics: false
->>>>>>> 79d7271f
     tcplog/emf_logs:
         attributes: {}
         encoding: utf-8
