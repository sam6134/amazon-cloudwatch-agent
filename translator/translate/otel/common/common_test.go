--- conflicted
+++ resolved
@@ -356,8 +356,6 @@
 			assert.Equal(t, testCase.want, GetMeasurements(testCase.input))
 		})
 	}
-<<<<<<< HEAD
-=======
 }
 
 func TestIsAnySet(t *testing.T) {
@@ -385,5 +383,4 @@
 			assert.Equal(t, testCase.want, IsAnySet(conf, testCase.keys))
 		})
 	}
->>>>>>> 55a3d882
 }