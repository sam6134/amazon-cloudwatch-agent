--- conflicted
+++ resolved
@@ -420,21 +420,6 @@
 						},
 					},
 					{
-<<<<<<< HEAD
-						Dimensions: [][]string{{"ClusterName", "NodeName", "InstanceId"}, {"ClusterName"}},
-						MetricNameSelectors: []string{
-							"node_gpu_total", "node_gpu_request", "node_gpu_limit",
-						},
-					},
-					{
-						Dimensions: [][]string{{"ClusterName"}},
-						MetricNameSelectors: []string{
-							"cluster_gpu_request", "cluster_gpu_total",
-						},
-					},
-					{
-=======
->>>>>>> 6f8ea66c
 						Dimensions: [][]string{{"ClusterName"}, {"ClusterName", "Namespace", "PodName", "ContainerName"}, {"ClusterName", "Namespace", "PodName", "FullPodName", "ContainerName"}, {"ClusterName", "Namespace", "PodName", "FullPodName", "ContainerName", "NeuronDevice", "NeuronCore"}},
 						MetricNameSelectors: []string{
 							"container_neuroncore_utilization",
