// Copyright Amazon.com, Inc. or its affiliates. All Rights Reserved.
// SPDX-License-Identifier: MIT

package cumulativetodeltaprocessor

import (
	"testing"

	"github.com/open-telemetry/opentelemetry-collector-contrib/processor/cumulativetodeltaprocessor"
	"github.com/stretchr/testify/require"
	"go.opentelemetry.io/collector/confmap"
)

func TestTranslator(t *testing.T) {
	cdpTranslator := NewTranslator()
	require.EqualValues(t, "cumulativetodelta", cdpTranslator.ID().String())
	testCases := map[string]struct {
		input   map[string]interface{}
		want    *cumulativetodeltaprocessor.Config
		wantErr error
	}{
		"GenerateDeltaProcessorConfigWithCPU": {
			input: map[string]interface{}{
				"logs": map[string]interface{}{
					"metrics_collected": map[string]interface{}{
						"kubernetes": map[string]interface{}{
							"accelerated_compute_metrics": true,
							"enhanced_container_insights": true,
						},
					},
				},
				"metrics": map[string]interface{}{
					"metrics_collected": map[string]interface{}{
						"cpu": map[string]interface{}{},
					},
				},
			},
			want: &cumulativetodeltaprocessor.Config{
				Include: cumulativetodeltaprocessor.MatchMetrics{Metrics: []string{
					"node_neuron_execution_*",
<<<<<<< HEAD
					"container_neurondevice_*",
=======
					"container_neurondevice_hw_ecc_events_*",
>>>>>>> d5a74e95
					"pod_neurondevice_hw_ecc_events_*",
					"node_neurondevice_hw_ecc_events_*"}},
				Exclude: cumulativetodeltaprocessor.MatchMetrics{},
			},
		},
		"GenerateDeltaProcessorConfigWithNet": {
			input: map[string]interface{}{
				"logs": map[string]interface{}{
					"metrics_collected": map[string]interface{}{
						"kubernetes": map[string]interface{}{
							"accelerated_compute_metrics": true,
							"enhanced_container_insights": true,
						},
					},
				},
				"metrics": map[string]interface{}{
					"metrics_collected": map[string]interface{}{
						"net": map[string]interface{}{},
					},
				},
			},
			want: &cumulativetodeltaprocessor.Config{
				Include: cumulativetodeltaprocessor.MatchMetrics{Metrics: []string{
					"node_neuron_execution_*",
<<<<<<< HEAD
					"container_neurondevice_*",
=======
					"container_neurondevice_hw_ecc_events_*",
>>>>>>> d5a74e95
					"pod_neurondevice_hw_ecc_events_*",
					"node_neurondevice_hw_ecc_events_*"}},
				Exclude: cumulativetodeltaprocessor.MatchMetrics{},
			},
		},
		"GenerateDeltaProcessorConfigWithDiskIO": {
			input: map[string]interface{}{
				"logs": map[string]interface{}{
					"metrics_collected": map[string]interface{}{
						"kubernetes": map[string]interface{}{
							"accelerated_compute_metrics": true,
							"enhanced_container_insights": true,
						},
					},
				},
				"metrics": map[string]interface{}{
					"metrics_collected": map[string]interface{}{
						"diskio": map[string]interface{}{},
					},
				},
			},
			want: &cumulativetodeltaprocessor.Config{
				Include: cumulativetodeltaprocessor.MatchMetrics{Metrics: []string{
					"node_neuron_execution_*",
<<<<<<< HEAD
					"container_neurondevice_*",
=======
					"container_neurondevice_hw_ecc_events_*",
>>>>>>> d5a74e95
					"pod_neurondevice_hw_ecc_events_*",
					"node_neurondevice_hw_ecc_events_*"}},
				Exclude: cumulativetodeltaprocessor.MatchMetrics{Metrics: []string{"iops_in_progress", "diskio_iops_in_progress"}},
			},
		},
		"GenerateWithoutEnhancedContainerInsights": {
			input: map[string]interface{}{
				"logs": map[string]interface{}{
					"metrics_collected": map[string]interface{}{
						"kubernetes": map[string]interface{}{
							"accelerated_compute_metrics": true,
						},
					},
				},
				"metrics": map[string]interface{}{
					"metrics_collected": map[string]interface{}{
						"diskio": map[string]interface{}{},
					},
				},
			},
			want: &cumulativetodeltaprocessor.Config{
				Include: cumulativetodeltaprocessor.MatchMetrics{},
				Exclude: cumulativetodeltaprocessor.MatchMetrics{Metrics: []string{"iops_in_progress", "diskio_iops_in_progress"}},
			},
		},
		"GenerateWithAcceleratedComputeFalse": {
			input: map[string]interface{}{
				"logs": map[string]interface{}{
					"metrics_collected": map[string]interface{}{
						"kubernetes": map[string]interface{}{
							"enhanced_container_insights": true,
							"accelerated_compute_metrics": false,
						},
					},
				},
				"metrics": map[string]interface{}{
					"metrics_collected": map[string]interface{}{
						"diskio": map[string]interface{}{},
					},
				},
			},
			want: &cumulativetodeltaprocessor.Config{
				Include: cumulativetodeltaprocessor.MatchMetrics{},
				Exclude: cumulativetodeltaprocessor.MatchMetrics{Metrics: []string{"iops_in_progress", "diskio_iops_in_progress"}},
			},
		},
		"GenerateWithoutAcceleratedComputeFlag": {
			input: map[string]interface{}{
				"logs": map[string]interface{}{
					"metrics_collected": map[string]interface{}{
						"kubernetes": map[string]interface{}{
							"enhanced_container_insights": true,
						},
					},
				},
				"metrics": map[string]interface{}{
					"metrics_collected": map[string]interface{}{
						"diskio": map[string]interface{}{},
					},
				},
			},
			want: &cumulativetodeltaprocessor.Config{
				Include: cumulativetodeltaprocessor.MatchMetrics{Metrics: []string{
					"node_neuron_execution_*",
<<<<<<< HEAD
					"container_neurondevice_*",
=======
					"container_neurondevice_hw_ecc_events_*",
>>>>>>> d5a74e95
					"pod_neurondevice_hw_ecc_events_*",
					"node_neurondevice_hw_ecc_events_*"}},
				Exclude: cumulativetodeltaprocessor.MatchMetrics{Metrics: []string{"iops_in_progress", "diskio_iops_in_progress"}},
			},
		},
	}
	for name, testCase := range testCases {
		t.Run(name, func(t *testing.T) {
			conf := confmap.NewFromStringMap(testCase.input)
			got, err := cdpTranslator.Translate(conf)
			require.Equal(t, testCase.wantErr, err)
			if err == nil {
				require.NotNil(t, got)
				gotCfg, ok := got.(*cumulativetodeltaprocessor.Config)
				require.True(t, ok)
				require.Equal(t, testCase.want.Include.Metrics, gotCfg.Include.Metrics)
				require.Equal(t, testCase.want.Exclude.Metrics, gotCfg.Exclude.Metrics)
			}
		})
	}
}<|MERGE_RESOLUTION|>--- conflicted
+++ resolved
@@ -38,11 +38,7 @@
 			want: &cumulativetodeltaprocessor.Config{
 				Include: cumulativetodeltaprocessor.MatchMetrics{Metrics: []string{
 					"node_neuron_execution_*",
-<<<<<<< HEAD
-					"container_neurondevice_*",
-=======
 					"container_neurondevice_hw_ecc_events_*",
->>>>>>> d5a74e95
 					"pod_neurondevice_hw_ecc_events_*",
 					"node_neurondevice_hw_ecc_events_*"}},
 				Exclude: cumulativetodeltaprocessor.MatchMetrics{},
@@ -67,11 +63,7 @@
 			want: &cumulativetodeltaprocessor.Config{
 				Include: cumulativetodeltaprocessor.MatchMetrics{Metrics: []string{
 					"node_neuron_execution_*",
-<<<<<<< HEAD
-					"container_neurondevice_*",
-=======
 					"container_neurondevice_hw_ecc_events_*",
->>>>>>> d5a74e95
 					"pod_neurondevice_hw_ecc_events_*",
 					"node_neurondevice_hw_ecc_events_*"}},
 				Exclude: cumulativetodeltaprocessor.MatchMetrics{},
@@ -96,11 +88,7 @@
 			want: &cumulativetodeltaprocessor.Config{
 				Include: cumulativetodeltaprocessor.MatchMetrics{Metrics: []string{
 					"node_neuron_execution_*",
-<<<<<<< HEAD
-					"container_neurondevice_*",
-=======
 					"container_neurondevice_hw_ecc_events_*",
->>>>>>> d5a74e95
 					"pod_neurondevice_hw_ecc_events_*",
 					"node_neurondevice_hw_ecc_events_*"}},
 				Exclude: cumulativetodeltaprocessor.MatchMetrics{Metrics: []string{"iops_in_progress", "diskio_iops_in_progress"}},
@@ -165,11 +153,7 @@
 			want: &cumulativetodeltaprocessor.Config{
 				Include: cumulativetodeltaprocessor.MatchMetrics{Metrics: []string{
 					"node_neuron_execution_*",
-<<<<<<< HEAD
-					"container_neurondevice_*",
-=======
 					"container_neurondevice_hw_ecc_events_*",
->>>>>>> d5a74e95
 					"pod_neurondevice_hw_ecc_events_*",
 					"node_neurondevice_hw_ecc_events_*"}},
 				Exclude: cumulativetodeltaprocessor.MatchMetrics{Metrics: []string{"iops_in_progress", "diskio_iops_in_progress"}},
